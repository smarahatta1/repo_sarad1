### Python template

# Byte-compiled / optimized / DLL files
__pycache__/
*.py[cod]
*$py.class

# C extensions
*.so

# Distribution / packaging
.Python
build/
develop-eggs/
dist/
downloads/
eggs/
.eggs/
lib/
lib64/
parts/
sdist/
var/
wheels/
share/python-wheels/
*.egg-info/
.installed.cfg
*.egg
MANIFEST

# PyInstaller
#  Usually these files are written by a python scripts from a template
#  before PyInstaller builds the exe, so as to inject date/other infos into it.
*.manifest
*.spec

# Installer logs
pip-log.txt
pip-delete-this-directory.txt

# Unit test / coverage reports
htmlcov/
.tox/
.nox/
.coverage
.coverage.*
.cache
nosetests.xml
coverage.xml
*.cover
*.py,cover
.hypothesis/
.pytest_cache/
cover/
unittest.txt

# Translations
*.mo
*.pot

# Django stuff:
*.log
logs
local_settings.py
db.sqlite3
db.sqlite3-journal

# Flask stuff:
instance/
.webassets-cache

# Scrapy stuff:
.scrapy

# Sphinx documentation
docs/_build/

# PyBuilder
.pybuilder/
target/

# Jupyter Notebook
.ipynb_checkpoints

# IPython
profile_default/
ipython_config.py

# pyenv
#   For a library or package, you might want to ignore these files since the code is
#   intended to run in multiple environments; otherwise, check them in:
# .python-version

# pipenv
#   According to pypa/pipenv#598, it is recommended to include Pipfile.lock in version control.
#   However, in case of collaboration, if having platform-specific dependencies or dependencies
#   having no cross-platform support, pipenv may install dependencies that don't work, or not
#   install all needed dependencies.
#Pipfile.lock

# PEP 582; used by e.g. github.com/David-OConnor/pyflow
__pypackages__/

# Celery stuff
celerybeat-schedule
celerybeat.pid

# SageMath parsed files
*.sage.py

# Environments
.env
.venv
env/
venv/
ENV/
env.bak/
venv.bak/

# Spyder project settings
.spyderproject
.spyproject

# Rope project settings
.ropeproject

# mkdocs documentation
/site

# mypy
.mypy_cache/
.dmypy.json
dmypy.json

# Pyre type checker
.pyre/

# pytype static type analyzer
.pytype/

# Cython debug symbols
cython_debug/

# report
allure-report
allure-results

# idea / vscode / macos
.idea
.DS_Store
.vscode

key.yaml
data
data.ms
examples/nb/
.chroma
*~$*
workspace/*
tmp
metagpt/roles/idea_agent.py
.aider*
*.bak
*.bk

# output folder
output
tmp.png
.dependencies.json
tests/metagpt/utils/file_repo_git
*.tmp
*.png
htmlcov
htmlcov.*
*.dot
*.pkl
*-structure.csv
*-structure.json
<<<<<<< HEAD
*.dot
=======
>>>>>>> 5a0b25fa
<|MERGE_RESOLUTION|>--- conflicted
+++ resolved
@@ -176,7 +176,4 @@
 *.pkl
 *-structure.csv
 *-structure.json
-<<<<<<< HEAD
-*.dot
-=======
->>>>>>> 5a0b25fa
+*.dot