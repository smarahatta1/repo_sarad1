#!/usr/bin/env python
# -*- coding: utf-8 -*-

import asyncio
from pathlib import Path

import typer

from metagpt.const import CONFIG_ROOT
from metagpt.utils.project_repo import ProjectRepo

app = typer.Typer(add_completion=False, pretty_exceptions_show_locals=False)


def generate_repo(
    idea,
    investment=3.0,
    n_round=5,
    code_review=True,
    run_tests=False,
    implement=True,
    project_name="",
    inc=False,
    project_path="",
    reqa_file="",
    max_auto_summarize_code=0,
    recover_path=None,
) -> ProjectRepo:
<<<<<<< HEAD
    """Run the startup logic. Can be called from CLI or other Python scripts.

    Args:
        idea: Your innovative idea.
        investment: Dollar amount to invest in the AI company.
        n_round: Number of rounds for the simulation.
        code_review: Whether to use code review.
        run_tests: Whether to enable QA for adding & running tests.
        implement: Enable or disable code implementation.
        project_name: Unique project name.
        inc: Incremental mode. Use it to coop with existing repo.
        project_path: Specify the directory path of the old version project.
        reqa_file: Specify the source file name for rewriting the quality assurance code.
        max_auto_summarize_code: The maximum number of times the 'SummarizeCode' action is invoked.
        recover_path: Recover the project from existing serialized storage.

    Returns:
        An instance of ProjectRepo representing the generated repository.
    """
=======
    """Run the startup logic. Can be called from CLI or other Python scripts."""
    from metagpt.config2 import config
    from metagpt.context import Context
>>>>>>> 06d72698
    from metagpt.roles import (
        Architect,
        Engineer,
        ProductManager,
        ProjectManager,
        QaEngineer,
    )
    from metagpt.team import Team

    config.update_via_cli(project_path, project_name, inc, reqa_file, max_auto_summarize_code)
    ctx = Context(config=config)

    if not recover_path:
        company = Team(context=ctx)
        company.hire(
            [
                ProductManager(),
                Architect(),
                ProjectManager(),
            ]
        )

        if implement or code_review:
            company.hire([Engineer(n_borg=5, use_code_review=code_review)])

        if run_tests:
            company.hire([QaEngineer()])
    else:
        stg_path = Path(recover_path)
        if not stg_path.exists() or not str(stg_path).endswith("team"):
            raise FileNotFoundError(f"{recover_path} not exists or not endswith `team`")

        company = Team.deserialize(stg_path=stg_path, context=ctx)
        idea = company.idea

    company.invest(investment)
    company.run_project(idea)
    asyncio.run(company.run(n_round=n_round))

    return ctx.repo


@app.command("", help="Start a new project.")
def startup(
    idea: str = typer.Argument(None, help="Your innovative idea, such as 'Create a 2048 game.'"),
    investment: float = typer.Option(default=3.0, help="Dollar amount to invest in the AI company."),
    n_round: int = typer.Option(default=5, help="Number of rounds for the simulation."),
    code_review: bool = typer.Option(default=True, help="Whether to use code review."),
    run_tests: bool = typer.Option(default=False, help="Whether to enable QA for adding & running tests."),
    implement: bool = typer.Option(default=True, help="Enable or disable code implementation."),
    project_name: str = typer.Option(default="", help="Unique project name, such as 'game_2048'."),
    inc: bool = typer.Option(default=False, help="Incremental mode. Use it to coop with existing repo."),
    project_path: str = typer.Option(
        default="",
        help="Specify the directory path of the old version project to fulfill the incremental requirements.",
    ),
    reqa_file: str = typer.Option(
        default="", help="Specify the source file name for rewriting the quality assurance code."
    ),
    max_auto_summarize_code: int = typer.Option(
        default=0,
        help="The maximum number of times the 'SummarizeCode' action is automatically invoked, with -1 indicating "
        "unlimited. This parameter is used for debugging the workflow.",
    ),
    recover_path: str = typer.Option(default=None, help="recover the project from existing serialized storage"),
    init_config: bool = typer.Option(default=False, help="Initialize the configuration file for MetaGPT."),
):
    """Run a startup. Be a boss.

    Args:
        idea: Your innovative idea, such as 'Create a 2048 game.'
        investment: Dollar amount to invest in the AI company.
        n_round: Number of rounds for the simulation.
        code_review: Whether to use code review.
        run_tests: Whether to enable QA for adding & running tests.
        implement: Enable or disable code implementation.
        project_name: Unique project name, such as 'game_2048'.
        inc: Incremental mode. Use it to coop with existing repo.
        project_path: Specify the directory path of the old version project.
        reqa_file: Specify the source file name for rewriting the quality assurance code.
        max_auto_summarize_code: The maximum number of times the 'SummarizeCode' action is invoked.
        recover_path: Recover the project from existing serialized storage.
        init_config: Initialize the configuration file for MetaGPT.
    """
    if init_config:
        copy_config_to()
        return

    if idea is None:
        typer.echo("Missing argument 'IDEA'. Run 'metagpt --help' for more information.")
        raise typer.Exit()

    return generate_repo(
        idea,
        investment,
        n_round,
        code_review,
        run_tests,
        implement,
        project_name,
        inc,
        project_path,
        reqa_file,
        max_auto_summarize_code,
        recover_path,
    )


<<<<<<< HEAD
def copy_config_to(config_path=METAGPT_ROOT / "config" / "config2.yaml"):
    """Initialize the configuration file for MetaGPT.

    Args:
        config_path: The path to the default configuration file.
    """
=======
DEFAULT_CONFIG = """# Full Example: https://github.com/geekan/MetaGPT/blob/main/config/config2.example.yaml
# Reflected Code: https://github.com/geekan/MetaGPT/blob/main/metagpt/config2.py
llm:
  api_type: "openai"  # or azure / ollama / open_llm etc. Check LLMType for more options
  model: "gpt-4-turbo-preview"  # or gpt-3.5-turbo-1106 / gpt-4-1106-preview
  base_url: "https://api.openai.com/v1"  # or forward url / other llm url
  api_key: "YOUR_API_KEY"
"""


def copy_config_to():
    """Initialize the configuration file for MetaGPT."""
>>>>>>> 06d72698
    target_path = CONFIG_ROOT / "config2.yaml"

    # 创建目标目录（如果不存在）
    target_path.parent.mkdir(parents=True, exist_ok=True)

    # 如果目标文件已经存在，则重命名为 .bak
    if target_path.exists():
        backup_path = target_path.with_suffix(".bak")
        target_path.rename(backup_path)
        print(f"Existing configuration file backed up at {backup_path}")

    # 复制文件
    target_path.write_text(DEFAULT_CONFIG, encoding="utf-8")
    print(f"Configuration file initialized at {target_path}")


if __name__ == "__main__":
    app()<|MERGE_RESOLUTION|>--- conflicted
+++ resolved
@@ -26,7 +26,6 @@
     max_auto_summarize_code=0,
     recover_path=None,
 ) -> ProjectRepo:
-<<<<<<< HEAD
     """Run the startup logic. Can be called from CLI or other Python scripts.
 
     Args:
@@ -46,11 +45,8 @@
     Returns:
         An instance of ProjectRepo representing the generated repository.
     """
-=======
-    """Run the startup logic. Can be called from CLI or other Python scripts."""
     from metagpt.config2 import config
     from metagpt.context import Context
->>>>>>> 06d72698
     from metagpt.roles import (
         Architect,
         Engineer,
@@ -159,14 +155,6 @@
     )
 
 
-<<<<<<< HEAD
-def copy_config_to(config_path=METAGPT_ROOT / "config" / "config2.yaml"):
-    """Initialize the configuration file for MetaGPT.
-
-    Args:
-        config_path: The path to the default configuration file.
-    """
-=======
 DEFAULT_CONFIG = """# Full Example: https://github.com/geekan/MetaGPT/blob/main/config/config2.example.yaml
 # Reflected Code: https://github.com/geekan/MetaGPT/blob/main/metagpt/config2.py
 llm:
@@ -179,7 +167,6 @@
 
 def copy_config_to():
     """Initialize the configuration file for MetaGPT."""
->>>>>>> 06d72698
     target_path = CONFIG_ROOT / "config2.yaml"
 
     # 创建目标目录（如果不存在）
