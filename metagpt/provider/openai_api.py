# -*- coding: utf-8 -*-
"""
@Time    : 2023/5/5 23:08
@Author  : alexanderwu
@File    : openai.py
@Modified By: mashenquan, 2023/8/20. Remove global configuration `CONFIG`, enable configuration support for business isolation;
            Change cost control from global to company level.
"""
import asyncio
import random
import re
import time
import traceback
from typing import List

import openai
from openai.error import APIConnectionError
from tenacity import (
    after_log,
    retry,
    retry_if_exception_type,
    stop_after_attempt,
    wait_fixed,
)

from metagpt.config import CONFIG
from metagpt.const import DEFAULT_LANGUAGE, DEFAULT_MAX_TOKENS
from metagpt.logs import logger
from metagpt.provider.base_gpt_api import BaseGPTAPI
from metagpt.utils.cost_manager import Costs
from metagpt.utils.token_counter import (
    count_message_tokens,
    count_string_tokens,
    get_max_completion_tokens,
)


class RateLimiter:
    """Rate control class, each call goes through wait_if_needed, sleep if rate control is needed"""

    def __init__(self, rpm):
        self.last_call_time = 0
        # Here 1.1 is used because even if the calls are made strictly according to time,
        # they will still be QOS'd; consider switching to simple error retry later
        self.interval = 1.1 * 60 / rpm
        self.rpm = rpm

    def split_batches(self, batch):
        return [batch[i : i + self.rpm] for i in range(0, len(batch), self.rpm)]

    async def wait_if_needed(self, num_requests):
        current_time = time.time()
        elapsed_time = current_time - self.last_call_time

        if elapsed_time < self.interval * num_requests:
            remaining_time = self.interval * num_requests - elapsed_time
            logger.info(f"sleep {remaining_time}")
            await asyncio.sleep(remaining_time)

        self.last_call_time = time.time()


def log_and_reraise(retry_state):
    logger.error(f"Retry attempts exhausted. Last exception: {retry_state.outcome.exception()}")
    logger.warning(
        """
Recommend going to https://deepwisdom.feishu.cn/wiki/MsGnwQBjiif9c3koSJNcYaoSnu4#part-XdatdVlhEojeAfxaaEZcMV3ZniQ
See FAQ 5.8
"""
    )
    raise retry_state.outcome.exception()


class OpenAIGPTAPI(BaseGPTAPI, RateLimiter):
    """
    Check https://platform.openai.com/examples for examples
    """

    def __init__(self):
        self.llm = openai
        self.model = CONFIG.openai_api_model
        self.auto_max_tokens = False
        self.rpm = int(CONFIG.get("RPM", 10))
        RateLimiter.__init__(self, rpm=self.rpm)

    async def _achat_completion_stream(self, messages: list[dict]) -> str:
        response = await self.async_retry_call(
            openai.ChatCompletion.acreate, **self._cons_kwargs(messages), stream=True
        )
        # iterate through the stream of events
        async for chunk in response:
            chunk_message = chunk["choices"][0]["delta"]  # extract the message
            if "content" in chunk_message:
                yield chunk_message["content"]

    def _cons_kwargs(self, messages: list[dict]) -> dict:
        if CONFIG.openai_api_type == "azure":
            kwargs = {
                "deployment_id": CONFIG.deployment_id,
                "messages": messages,
                "max_tokens": self.get_max_tokens(messages),
                "n": 1,
                "stop": None,
                "temperature": 0.3,
            }
        else:
            kwargs = {
                "model": self.model,
                "messages": messages,
                "max_tokens": self.get_max_tokens(messages),
                "n": 1,
                "stop": None,
                "temperature": 0.3,
            }
        kwargs["timeout"] = 3
        kwargs["api_base"] = CONFIG.openai_api_base
        kwargs["api_key"] = CONFIG.openai_api_key
        kwargs["api_type"] = CONFIG.openai_api_type
        kwargs["api_version"] = CONFIG.openai_api_version
        return kwargs

    async def _achat_completion(self, messages: list[dict]) -> dict:
        rsp = await self.async_retry_call(self.llm.ChatCompletion.acreate, **self._cons_kwargs(messages))
        self._update_costs(rsp.get("usage"))
        return rsp

    def _chat_completion(self, messages: list[dict]) -> dict:
        rsp = self.retry_call(self.llm.ChatCompletion.create, **self._cons_kwargs(messages))
        self._update_costs(rsp)
        return rsp

    def completion(self, messages: list[dict]) -> dict:
        # if isinstance(messages[0], Message):
        #     messages = self.messages_to_dict(messages)
        return self._chat_completion(messages)

    async def acompletion(self, messages: list[dict]) -> dict:
        # if isinstance(messages[0], Message):
        #     messages = self.messages_to_dict(messages)
        return await self._achat_completion(messages)

    @retry(
        stop=stop_after_attempt(3),
        wait=wait_fixed(1),
        after=after_log(logger, logger.level("WARNING").name),
        retry=retry_if_exception_type(APIConnectionError),
        retry_error_callback=log_and_reraise,
    )
    async def acompletion_text(self, messages: list[dict], stream=False, generator: bool = False) -> str:
        """when streaming, print each token in place."""
        if stream:
            resp = self._achat_completion_stream(messages)
            if generator:
                return resp

            collected_messages = []
            async for i in resp:
                print(i, end="")
                collected_messages.append(i)

            full_reply_content = "".join(collected_messages)
            usage = self._calc_usage(messages, full_reply_content)
            self._update_costs(usage)
            return full_reply_content

        rsp = await self._achat_completion(messages)
        return self.get_choice_text(rsp)

    def _calc_usage(self, messages: list[dict], rsp: str) -> dict:
        usage = {}
        if CONFIG.calc_usage:
            try:
                prompt_tokens = count_message_tokens(messages, self.model)
                completion_tokens = count_string_tokens(rsp, self.model)
                usage["prompt_tokens"] = prompt_tokens
                usage["completion_tokens"] = completion_tokens
                return usage
            except Exception as e:
                logger.error("usage calculation failed!", e)
        else:
            return usage

    async def acompletion_batch(self, batch: list[list[dict]]) -> list[dict]:
        """返回完整JSON"""
        split_batches = self.split_batches(batch)
        all_results = []

        for small_batch in split_batches:
            logger.info(small_batch)
            await self.wait_if_needed(len(small_batch))

            future = [self.acompletion(prompt) for prompt in small_batch]
            results = await asyncio.gather(*future)
            logger.info(results)
            all_results.extend(results)

        return all_results

    async def acompletion_batch_text(self, batch: list[list[dict]]) -> list[str]:
        """仅返回纯文本"""
        raw_results = await self.acompletion_batch(batch)
        results = []
        for idx, raw_result in enumerate(raw_results, start=1):
            result = self.get_choice_text(raw_result)
            results.append(result)
            logger.info(f"Result of task {idx}: {result}")
        return results

    def _update_costs(self, usage: dict):
        if CONFIG.calc_usage:
            try:
                prompt_tokens = int(usage["prompt_tokens"])
                completion_tokens = int(usage["completion_tokens"])
                CONFIG.cost_manager.update_cost(prompt_tokens, completion_tokens, self.model)
            except Exception as e:
                logger.error("updating costs failed!", e)

    def get_costs(self) -> Costs:
        return CONFIG.cost_manager.get_costs()

    def get_max_tokens(self, messages: list[dict]):
        if not self.auto_max_tokens:
            return CONFIG.max_tokens_rsp
        return get_max_completion_tokens(messages, self.model, CONFIG.max_tokens_rsp)

    async def get_summary(self, text: str, max_words=200, keep_language: bool = False):
        max_token_count = DEFAULT_MAX_TOKENS
        max_count = 100
        text_length = len(text)
        while max_count > 0:
            if text_length < max_token_count:
                return await self._get_summary(text=text, max_words=max_words, keep_language=keep_language)

            padding_size = 20 if max_token_count > 20 else 0
            text_windows = self.split_texts(text, window_size=max_token_count - padding_size)
            part_max_words = min(int(max_words / len(text_windows)) + 1, 100)
            summaries = []
            for ws in text_windows:
                response = await self._get_summary(text=ws, max_words=part_max_words, keep_language=keep_language)
                summaries.append(response)
            if len(summaries) == 1:
                return summaries[0]

            # Merged and retry
            text = "\n".join(summaries)
            text_length = len(text)

            max_count -= 1  # safeguard
        raise openai.error.InvalidRequestError("text too long")

    async def _get_summary(self, text: str, max_words=20, keep_language: bool = False):
        """Generate text summary"""
        if len(text) < max_words:
            return text
        if keep_language:
            command = f".Translate the above content into a summary of less than {max_words} words in language of the content strictly."
        else:
            command = f"Translate the above content into a summary of less than {max_words} words."
        msg = text + "\n\n" + command
        logger.debug(f"summary ask:{msg}")
        response = await self.aask(msg=msg, system_msgs=[])
        logger.debug(f"summary rsp: {response}")
        return response

    async def get_context_title(self, text: str, max_words=5) -> str:
        """Generate text title"""
        summary = await self.get_summary(text, max_words=500)

        language = CONFIG.language or DEFAULT_LANGUAGE
        command = f"Translate the above summary into a {language} title of less than {max_words} words."
        summaries = [summary, command]
        msg = "\n".join(summaries)
        logger.debug(f"title ask:{msg}")
        response = await self.aask(msg=msg, system_msgs=[])
        logger.debug(f"title rsp: {response}")
        return response

    async def is_related(self, text1, text2):
        # command = f"{text1}\n{text2}\n\nIf the two sentences above are related, return [TRUE] brief and clear. Otherwise, return [FALSE]."
        command = f"{text2}\n\nIs there any sentence above related to the following sentence: {text1}.\nIf is there any relevance, return [TRUE] brief and clear. Otherwise, return [FALSE] brief and clear."
        rsp = await self.aask(msg=command, system_msgs=[])
        result = True if "TRUE" in rsp else False
        p2 = text2.replace("\n", "")
        p1 = text1.replace("\n", "")
<<<<<<< HEAD
        logger.info(f"IS_RELATED:\nParagraph 1: {p2}\nParagraph 2: {p1}\nRESULT: {result}")
=======
        logger.info(f"IS_RELATED:\nParagraph 1: {p2}\nParagraph 2: {p1}\nRESULT: {result}\n")
>>>>>>> 7cafdc5c
        return result

    async def rewrite(self, sentence: str, context: str):
        # command = (
        #     f"{context}\n\nConsidering the content above, rewrite and return this sentence brief and clear:\n{sentence}"
        # )
        command = f"{context}\n\nExtract relevant information from every preceding sentence and use it to succinctly supplement or rewrite the following text in brief and clear:\n{sentence}"
        rsp = await self.aask(msg=command, system_msgs=[])
<<<<<<< HEAD
        logger.info(f"REWRITE:\nCommand: {command}\nRESULT: {rsp}")
=======
        logger.info(f"REWRITE:\nCommand: {command}\nRESULT: {rsp}\n")
>>>>>>> 7cafdc5c
        return rsp

    @staticmethod
    def split_texts(text: str, window_size) -> List[str]:
        """Splitting long text into sliding windows text"""
        if window_size <= 0:
            window_size = OpenAIGPTAPI.DEFAULT_TOKEN_SIZE
        total_len = len(text)
        if total_len <= window_size:
            return [text]

        padding_size = 20 if window_size > 20 else 0
        windows = []
        idx = 0
        data_len = window_size - padding_size
        while idx < total_len:
            if window_size + idx > total_len:  # 不足一个滑窗
                windows.append(text[idx:])
                break
            # 每个窗口少算padding_size自然就可实现滑窗功能, 比如: [1, 2, 3, 4, 5, 6, 7, ....]
            # window_size=3, padding_size=1：
            # [1, 2, 3], [3, 4, 5], [5, 6, 7], ....
            #   idx=2,  |  idx=5   |  idx=8  | ...
            w = text[idx : idx + window_size]
            windows.append(w)
            idx += data_len

        return windows

    @staticmethod
    def extract_info(input_string, pattern=r"\[([A-Z]+)\]:\s*(.+)"):
        match = re.match(pattern, input_string)
        if match:
            return match.group(1), match.group(2)
        else:
            return None, input_string

    @staticmethod
    async def async_retry_call(func, *args, **kwargs):
        for i in range(OpenAIGPTAPI.MAX_TRY):
            try:
                rsp = await func(*args, **kwargs)
                return rsp
            except openai.error.RateLimitError as e:
                random_time = random.uniform(0, 3)  # 生成0到5秒之间的随机时间
                rounded_time = round(random_time, 1)  # 保留一位小数，以实现0.1秒的精度
                logger.warning(f"Exception:{e}, sleeping for {rounded_time} seconds")
                await asyncio.sleep(rounded_time)
                continue
            except Exception as e:
                error_str = traceback.format_exc()
                logger.error(f"Exception:{e}, stack:{error_str}")
                raise e
        raise openai.error.OpenAIError("Exceeds the maximum retries")

    @staticmethod
    def retry_call(func, *args, **kwargs):
        for i in range(OpenAIGPTAPI.MAX_TRY):
            try:
                rsp = func(*args, **kwargs)
                return rsp
            except openai.error.RateLimitError as e:
                logger.warning(f"Exception:{e}")
                continue
            except (
                openai.error.AuthenticationError,
                openai.error.PermissionError,
                openai.error.InvalidAPIType,
                openai.error.SignatureVerificationError,
            ) as e:
                logger.warning(f"Exception:{e}")
                raise e
            except Exception as e:
                error_str = traceback.format_exc()
                logger.error(f"Exception:{e}, stack:{error_str}")
                raise e
        raise openai.error.OpenAIError("Exceeds the maximum retries")

    MAX_TRY = 5
    DEFAULT_TOKEN_SIZE = 500


if __name__ == "__main__":
    txt = """
as dfas  sad lkf sdkl sakdfsdk sjd jsk  sdl sk dd sd asd fa sdf sad dd
- .gitlab-ci.yml & base_test.py
    """
    OpenAIGPTAPI.split_texts(txt, 30)<|MERGE_RESOLUTION|>--- conflicted
+++ resolved
@@ -282,11 +282,7 @@
         result = True if "TRUE" in rsp else False
         p2 = text2.replace("\n", "")
         p1 = text1.replace("\n", "")
-<<<<<<< HEAD
-        logger.info(f"IS_RELATED:\nParagraph 1: {p2}\nParagraph 2: {p1}\nRESULT: {result}")
-=======
         logger.info(f"IS_RELATED:\nParagraph 1: {p2}\nParagraph 2: {p1}\nRESULT: {result}\n")
->>>>>>> 7cafdc5c
         return result
 
     async def rewrite(self, sentence: str, context: str):
@@ -295,11 +291,7 @@
         # )
         command = f"{context}\n\nExtract relevant information from every preceding sentence and use it to succinctly supplement or rewrite the following text in brief and clear:\n{sentence}"
         rsp = await self.aask(msg=command, system_msgs=[])
-<<<<<<< HEAD
-        logger.info(f"REWRITE:\nCommand: {command}\nRESULT: {rsp}")
-=======
         logger.info(f"REWRITE:\nCommand: {command}\nRESULT: {rsp}\n")
->>>>>>> 7cafdc5c
         return rsp
 
     @staticmethod
