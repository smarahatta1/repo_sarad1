# -*- coding: utf-8 -*-
"""
@Time    : 2023/5/5 23:08
@Author  : alexanderwu
@File    : openai.py
"""
import asyncio
import aiohttp
import time
import json
from typing import NamedTuple, Union, List, Dict

import openai
import requests
from openai.error import APIConnectionError
from tenacity import (
    after_log,
    retry,
    retry_if_exception_type,
    stop_after_attempt,
    wait_random_exponential,
)

from metagpt.config import CONFIG
from metagpt.logs import logger
from metagpt.provider.base_gpt_api import BaseGPTAPI
from metagpt.provider.constant import GENERAL_FUNCTION_SCHEMA, GENERAL_TOOL_CHOICE
from metagpt.schema import Message
from metagpt.utils.singleton import Singleton
from metagpt.utils.token_counter import (
    TOKEN_COSTS,
    count_message_tokens,
    count_string_tokens,
    get_max_completion_tokens,
)


class RateLimiter:
    """Rate control class, each call goes through wait_if_needed, sleep if rate control is needed"""

    def __init__(self):
        self.last_call_time = 0
        self.rpm = None
        self.interval = None
        # Here 1.1 is used because even if the calls are made strictly according to time,
        # they will still be QOS'd; consider switching to simple error retry later

    def split_batches(self, batch: List[Dict[str, str]]):
        """
        Splits a batch of requests into smaller batches based on the current RPM.

        Args:
            batch (list): A batch of requests to be split.

        Returns:
            list: A list of smaller batches, each not exceeding the RPM limit.

        Raises:
            ValueError: If RPM is not set before calling this method.
        """
        if self.rpm is None:
            raise ValueError("Your must run update_rpm before calling split_batches.")
        return [batch[i : i + self.rpm] for i in range(0, len(batch), self.rpm)]

    async def update_rpm(self):
        """
        Asynchronously updates the RPM (requests per minute) limit.

        This method fetches the RPM limit from an external API and updates the rate limiting parameters.
        It is designed to be run before making any batched API calls.
        """
        if self.rpm is None:
            self.rpm = await self._aget_rpm()
            self.interval = 1.1 * 60 / self.rpm
            logger.info(f'Setting rpm to {self.rpm}')

    async def _aget_rpm(self) -> int:
        """
        Asynchronously fetches the RPM (requests per minute) limit from an external API.

        This is an internal method used by update_rpm to fetch the current RPM limit. It uses
        the OPENAI_SESSION_KEY for authorization and falls back to a default RPM value in case of failure.

        Returns:
            int: The fetched or default RPM value.
        """
        session_key = CONFIG.get("OPENAI_SESSION_KEY", "")
        default_rpm = int(CONFIG.get("RPM", 10))
        if len(session_key) > 0:
            try:
                async with aiohttp.ClientSession() as session:
                    async with session.get(
                                        "https://api.openai.com/dashboard/rate_limits",
                                        headers={"Authorization": f"Bearer {session_key}"},
                                        timeout=10,
                                        proxy=openai.proxy
                    ) as response:
                        if response.status == 200:
                            response_content = json.loads(await response.text())
                            if CONFIG.openai_api_model not in response_content:
                                raise ValueError("Get rpm from api.openai.com error. \
                                                 You have entered a model name that is not supported by OpenAI, or the input is incorrect. \
                                                 Please enter the correct name in the configuration file. \
                                                 Setting rpm to default parameter.")
                            
                            limit_dict = response_content[CONFIG.openai_api_model]
                            return limit_dict["max_requests_per_1_minute"]
                        else:
                            error = json.loads(await response.text())["error"]
                            logger.error(f"Connection to api.openai.com failed:{error}.Setting rpm to default parameter.")
                            return default_rpm

            except Exception as exp:
                logger.error(f"Connection to api.openai.com failed, error type:{type(exp).__name__}, error message:{str(exp)}.Setting rpm to default parameter.")
                return default_rpm
        else:
            return default_rpm

    async def wait_if_needed(self, num_requests: int):
        """
        Asynchronously waits before making API requests if the rate limit is about to be exceeded.

        This method calculates the time elapsed since the last API call and determines if a delay
        is required to stay within the RPM limit. If a delay is needed, it pauses the execution
        for the required amount of time.

        Args:
            num_requests (int): The number of upcoming API requests for which to check the rate limit.

        The method updates `self.last_call_time` to the current time after the waiting period, if any.
        """
        current_time = time.time()
        elapsed_time = current_time - self.last_call_time

        if elapsed_time < self.interval * num_requests:
            remaining_time = self.interval * num_requests - elapsed_time
            logger.info(f"sleep {remaining_time}")
            await asyncio.sleep(remaining_time)

        self.last_call_time = time.time()


class Costs(NamedTuple):
    total_prompt_tokens: int
    total_completion_tokens: int
    total_cost: float
    total_budget: float


class CostManager(metaclass=Singleton):
    """计算使用接口的开销"""

    def __init__(self):
        self.total_prompt_tokens = 0
        self.total_completion_tokens = 0
        self.total_cost = 0
        self.total_budget = 0

    def update_cost(self, prompt_tokens, completion_tokens, model):
        """
        Update the total cost, prompt tokens, and completion tokens.

        Args:
        prompt_tokens (int): The number of tokens used in the prompt.
        completion_tokens (int): The number of tokens used in the completion.
        model (str): The model used for the API call.
        """
        self.total_prompt_tokens += prompt_tokens
        self.total_completion_tokens += completion_tokens
        cost = (
            prompt_tokens * TOKEN_COSTS[model]["prompt"] + completion_tokens * TOKEN_COSTS[model]["completion"]
        ) / 1000
        self.total_cost += cost
        logger.info(
            f"Total running cost: ${self.total_cost:.3f} | Max budget: ${CONFIG.max_budget:.3f} | "
            f"Current cost: ${cost:.3f}, prompt_tokens: {prompt_tokens}, completion_tokens: {completion_tokens}"
        )
        CONFIG.total_cost = self.total_cost

    def get_total_prompt_tokens(self):
        """
        Get the total number of prompt tokens.

        Returns:
        int: The total number of prompt tokens.
        """
        return self.total_prompt_tokens

    def get_total_completion_tokens(self):
        """
        Get the total number of completion tokens.

        Returns:
        int: The total number of completion tokens.
        """
        return self.total_completion_tokens

    def get_total_cost(self):
        """
        Get the total cost of API calls.

        Returns:
        float: The total cost of API calls.
        """
        return self.total_cost

    def get_costs(self) -> Costs:
        """Get all costs"""
        return Costs(self.total_prompt_tokens, self.total_completion_tokens, self.total_cost, self.total_budget)


def log_and_reraise(retry_state):
    logger.error(f"Retry attempts exhausted. Last exception: {retry_state.outcome.exception()}")
    logger.warning(
        """
Recommend going to https://deepwisdom.feishu.cn/wiki/MsGnwQBjiif9c3koSJNcYaoSnu4#part-XdatdVlhEojeAfxaaEZcMV3ZniQ
See FAQ 5.8
"""
    )
    raise retry_state.outcome.exception()


class OpenAIGPTAPI(BaseGPTAPI, RateLimiter):
    """
    Check https://platform.openai.com/examples for examples
    """

    def __init__(self):
        self.__init_openai()
        self.llm = openai
        self.model = CONFIG.openai_api_model
        self.auto_max_tokens = False
        self._cost_manager = CostManager()

<<<<<<< HEAD
    def __init_openai(self):
        openai.api_key = CONFIG.openai_api_key
        if CONFIG.openai_api_base:
            openai.api_base = CONFIG.openai_api_base
        if CONFIG.openai_api_type:
            openai.api_type = CONFIG.openai_api_type
            openai.api_version = CONFIG.openai_api_version
        self.rpm = None
=======
    def __init_openai(self, config):
        openai.api_key = config.openai_api_key
        if config.openai_api_base:
            openai.api_base = config.openai_api_base
        if config.openai_api_type:
            openai.api_type = config.openai_api_type
            openai.api_version = config.openai_api_version
        if config.openai_proxy:
            openai.proxy = config.openai_proxy
        self.rpm = int(config.get("RPM", 10))
>>>>>>> 4db99b82

    async def _achat_completion_stream(self, messages: list[dict]) -> str:
        response = await openai.ChatCompletion.acreate(**self._cons_kwargs(messages), stream=True)

        # create variables to collect the stream of chunks
        collected_chunks = []
        collected_messages = []
        # iterate through the stream of events
        async for chunk in response:
            collected_chunks.append(chunk)  # save the event response
            choices = chunk["choices"]
            if len(choices) > 0:
                chunk_message = chunk["choices"][0].get("delta", {})  # extract the message
                collected_messages.append(chunk_message)  # save the message
                if "content" in chunk_message:
                    print(chunk_message["content"], end="")
        print()

        full_reply_content = "".join([m.get("content", "") for m in collected_messages])
        usage = self._calc_usage(messages, full_reply_content)
        self._update_costs(usage)
        return full_reply_content

    def _cons_kwargs(self, messages: list[dict], **configs) -> dict:
        kwargs = {
            "messages": messages,
            "max_tokens": self.get_max_tokens(messages),
            "n": 1,
            "stop": None,
            "temperature": 0.3,
            "timeout": 3,
        }
        if configs:
            kwargs.update(configs)

        if CONFIG.openai_api_type == "azure":
            if CONFIG.deployment_name and CONFIG.deployment_id:
                raise ValueError("You can only use one of the `deployment_id` or `deployment_name` model")
            elif not CONFIG.deployment_name and not CONFIG.deployment_id:
                raise ValueError("You must specify `DEPLOYMENT_NAME` or `DEPLOYMENT_ID` parameter")
            kwargs_mode = (
                {"engine": CONFIG.deployment_name}
                if CONFIG.deployment_name
                else {"deployment_id": CONFIG.deployment_id}
            )
        else:
            kwargs_mode = {"model": self.model}
        kwargs.update(kwargs_mode)
        return kwargs

    async def _achat_completion(self, messages: list[dict]) -> dict:
        rsp = await self.llm.ChatCompletion.acreate(**self._cons_kwargs(messages))
        self._update_costs(rsp.get("usage"))
        return rsp

    def _chat_completion(self, messages: list[dict]) -> dict:
        rsp = self.llm.ChatCompletion.create(**self._cons_kwargs(messages))
        self._update_costs(rsp)
        return rsp

    def completion(self, messages: list[dict]) -> dict:
        # if isinstance(messages[0], Message):
        #     messages = self.messages_to_dict(messages)
        return self._chat_completion(messages)

    async def acompletion(self, messages: list[dict]) -> dict:
        # if isinstance(messages[0], Message):
        #     messages = self.messages_to_dict(messages)
        return await self._achat_completion(messages)

    @retry(
        wait=wait_random_exponential(min=1, max=60),
        stop=stop_after_attempt(6),
        after=after_log(logger, logger.level("WARNING").name),
        retry=retry_if_exception_type(APIConnectionError),
        retry_error_callback=log_and_reraise,
    )
    async def acompletion_text(self, messages: list[dict], stream=False) -> str:
        """when streaming, print each token in place."""
        if stream:
            return await self._achat_completion_stream(messages)
        rsp = await self._achat_completion(messages)
        return self.get_choice_text(rsp)

    def _func_configs(self, messages: list[dict], **kwargs) -> dict:
        """
        Note: Keep kwargs consistent with the parameters in the https://platform.openai.com/docs/api-reference/chat/create
        """
        if "tools" not in kwargs:
            configs = {
                "tools": [{"type": "function", "function": GENERAL_FUNCTION_SCHEMA}],
                "tool_choice": GENERAL_TOOL_CHOICE,
            }
            kwargs.update(configs)

        return self._cons_kwargs(messages, **kwargs)

    def _chat_completion_function(self, messages: list[dict], **kwargs) -> dict:
        rsp = self.llm.ChatCompletion.create(**self._func_configs(messages, **kwargs))
        self._update_costs(rsp.get("usage"))
        return rsp

    async def _achat_completion_function(self, messages: list[dict], **chat_configs) -> dict:
        rsp = await self.llm.ChatCompletion.acreate(**self._func_configs(messages, **chat_configs))
        self._update_costs(rsp.get("usage"))
        return rsp

    def _process_message(self, messages: Union[str, Message, list[dict], list[Message], list[str]]) -> list[dict]:
        """convert messages to list[dict]."""
        if isinstance(messages, list):
            messages = [Message(msg) if isinstance(msg, str) else msg for msg in messages]
            return [msg if isinstance(msg, dict) else msg.to_dict() for msg in messages]

        if isinstance(messages, Message):
            messages = [messages.to_dict()]
        elif isinstance(messages, str):
            messages = [{"role": "user", "content": messages}]
        else:
            raise ValueError(
                f"Only support messages type are: str, Message, list[dict], but got {type(messages).__name__}!"
            )
        return messages

    def ask_code(self, messages: Union[str, Message, list[dict]], **kwargs) -> dict:
        """Use function of tools to ask a code.

        Note: Keep kwargs consistent with the parameters in the https://platform.openai.com/docs/api-reference/chat/create

        Examples:

        >>> llm = OpenAIGPTAPI()
        >>> llm.ask_code("Write a python hello world code.")
        {'language': 'python', 'code': "print('Hello, World!')"}
        >>> msg = [{'role': 'user', 'content': "Write a python hello world code."}]
        >>> llm.ask_code(msg)
        {'language': 'python', 'code': "print('Hello, World!')"}
        """
        messages = self._process_message(messages)
        rsp = self._chat_completion_function(messages, **kwargs)
        return self.get_choice_function_arguments(rsp)

    async def aask_code(self, messages: Union[str, Message, list[dict]], **kwargs) -> dict:
        """Use function of tools to ask a code.

        Note: Keep kwargs consistent with the parameters in the https://platform.openai.com/docs/api-reference/chat/create

        Examples:

        >>> llm = OpenAIGPTAPI()
        >>> rsp = await llm.ask_code("Write a python hello world code.")
        >>> rsp
        {'language': 'python', 'code': "print('Hello, World!')"}
        >>> msg = [{'role': 'user', 'content': "Write a python hello world code."}]
        >>> rsp = await llm.aask_code(msg)   # -> {'language': 'python', 'code': "print('Hello, World!')"}
        """
        messages = self._process_message(messages)
        rsp = await self._achat_completion_function(messages, **kwargs)
        return self.get_choice_function_arguments(rsp)

    def _calc_usage(self, messages: list[dict], rsp: str) -> dict:
        usage = {}
        if CONFIG.calc_usage:
            try:
                prompt_tokens = count_message_tokens(messages, self.model)
                completion_tokens = count_string_tokens(rsp, self.model)
                usage["prompt_tokens"] = prompt_tokens
                usage["completion_tokens"] = completion_tokens
                return usage
            except Exception as e:
                logger.error("usage calculation failed!", e)
        else:
            return usage

    async def acompletion_batch(self, batch: list[list[dict]]) -> list[dict]:
        """Return full JSON"""

        await self.update_rpm()
        split_batches = self.split_batches(batch)
        all_results = []

        for small_batch in split_batches:
            logger.info(small_batch)
            await self.wait_if_needed(len(small_batch))

            future = [self.acompletion(prompt) for prompt in small_batch]
            results = await asyncio.gather(*future)
            logger.info(results)
            all_results.extend(results)

        return all_results

    async def acompletion_batch_text(self, batch: list[list[dict]]) -> list[str]:
        """Only return plain text"""
        raw_results = await self.acompletion_batch(batch)
        results = []
        for idx, raw_result in enumerate(raw_results, start=1):
            result = self.get_choice_text(raw_result)
            results.append(result)
            logger.info(f"Result of task {idx}: {result}")
        return results

    def _update_costs(self, usage: dict):
        if CONFIG.calc_usage:
            try:
                prompt_tokens = int(usage["prompt_tokens"])
                completion_tokens = int(usage["completion_tokens"])
                self._cost_manager.update_cost(prompt_tokens, completion_tokens, self.model)
            except Exception as e:
                logger.error("updating costs failed!", e)

    def get_costs(self) -> Costs:
        return self._cost_manager.get_costs()

    def get_max_tokens(self, messages: list[dict]):
        if not self.auto_max_tokens:
            return CONFIG.max_tokens_rsp
        return get_max_completion_tokens(messages, self.model, CONFIG.max_tokens_rsp)

    def moderation(self, content: Union[str, list[str]]):
        try:
            if not content:
                logger.error("content cannot be empty!")
            else:
                rsp = self._moderation(content=content)
                return rsp
        except Exception as e:
            logger.error(f"moderating failed:{e}")

    def _moderation(self, content: Union[str, list[str]]):
        rsp = self.llm.Moderation.create(input=content)
        return rsp

    async def amoderation(self, content: Union[str, list[str]]):
        try:
            if not content:
                logger.error("content cannot be empty!")
            else:
                rsp = await self._amoderation(content=content)
                return rsp
        except Exception as e:
            logger.error(f"moderating failed:{e}")

    async def _amoderation(self, content: Union[str, list[str]]):
        rsp = await self.llm.Moderation.acreate(input=content)
        return rsp<|MERGE_RESOLUTION|>--- conflicted
+++ resolved
@@ -232,7 +232,6 @@
         self.auto_max_tokens = False
         self._cost_manager = CostManager()
 
-<<<<<<< HEAD
     def __init_openai(self):
         openai.api_key = CONFIG.openai_api_key
         if CONFIG.openai_api_base:
@@ -240,19 +239,9 @@
         if CONFIG.openai_api_type:
             openai.api_type = CONFIG.openai_api_type
             openai.api_version = CONFIG.openai_api_version
+        if CONFIG.openai_proxy:
+            openai.proxy = CONFIG.openai_proxy
         self.rpm = None
-=======
-    def __init_openai(self, config):
-        openai.api_key = config.openai_api_key
-        if config.openai_api_base:
-            openai.api_base = config.openai_api_base
-        if config.openai_api_type:
-            openai.api_type = config.openai_api_type
-            openai.api_version = config.openai_api_version
-        if config.openai_proxy:
-            openai.proxy = config.openai_proxy
-        self.rpm = int(config.get("RPM", 10))
->>>>>>> 4db99b82
 
     async def _achat_completion_stream(self, messages: list[dict]) -> str:
         response = await openai.ChatCompletion.acreate(**self._cons_kwargs(messages), stream=True)
