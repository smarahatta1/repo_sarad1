# -*- coding: utf-8 -*-
"""
@Time    : 2023/5/5 23:08
@Author  : alexanderwu
@File    : openai.py
@Modified By: mashenquan, 2023/8/20. Remove global configuration `CONFIG`, enable configuration support for isolation;
            Change cost control from global to company level.
@Modified By: mashenquan, 2023/11/21. Fix bug: ReadTimeout.
@Modified By: mashenquan, 2023/12/1. Fix bug: Unclosed connection caused by openai 0.x.
"""

import json
from typing import AsyncIterator, Union

from openai import APIConnectionError, AsyncOpenAI, AsyncStream
from openai._base_client import AsyncHttpxClientWrapper
from openai.types import CompletionUsage
from openai.types.chat import ChatCompletion, ChatCompletionChunk
from tenacity import (
    after_log,
    retry,
    retry_if_exception_type,
    stop_after_attempt,
    wait_random_exponential,
<<<<<<< HEAD
    wait_fixed,
=======
>>>>>>> 16e3f94b
)

from metagpt.config import CONFIG, Config, LLMProviderEnum
from metagpt.logs import log_llm_stream, logger
from metagpt.provider.base_llm import BaseLLM
from metagpt.provider.constant import GENERAL_FUNCTION_SCHEMA, GENERAL_TOOL_CHOICE
from metagpt.provider.llm_provider_registry import register_provider
from metagpt.schema import Message
from metagpt.utils.cost_manager import Costs
from metagpt.utils.exceptions import handle_exception
from metagpt.utils.token_counter import (
    count_message_tokens,
    count_string_tokens,
    get_max_completion_tokens,
)


def log_and_reraise(retry_state):
    logger.error(f"Retry attempts exhausted. Last exception: {retry_state.outcome.exception()}")
    logger.warning(
        """
Recommend going to https://deepwisdom.feishu.cn/wiki/MsGnwQBjiif9c3koSJNcYaoSnu4#part-XdatdVlhEojeAfxaaEZcMV3ZniQ
See FAQ 5.8
"""
    )
    raise retry_state.outcome.exception()


@register_provider(LLMProviderEnum.OPENAI)
class OpenAILLM(BaseLLM):
    """Check https://platform.openai.com/examples for examples"""

    def __init__(self):
        self.config: Config = CONFIG
        self._init_openai()
        self._init_client()
        self.auto_max_tokens = False

    def _init_openai(self):
        self.model = self.config.OPENAI_API_MODEL  # Used in _calc_usage & _cons_kwargs

    def _init_client(self):
        """https://github.com/openai/openai-python#async-usage"""
        kwargs = self._make_client_kwargs()
        self.aclient = AsyncOpenAI(**kwargs)

    def _make_client_kwargs(self) -> dict:
        kwargs = {"api_key": self.config.openai_api_key, "base_url": self.config.openai_base_url}

        # to use proxy, openai v1 needs http_client
        if proxy_params := self._get_proxy_params():
            kwargs["http_client"] = AsyncHttpxClientWrapper(**proxy_params)

        return kwargs

    def _get_proxy_params(self) -> dict:
        params = {}
        if self.config.openai_proxy:
            params = {"proxies": self.config.openai_proxy}
            if self.config.openai_base_url:
                params["base_url"] = self.config.openai_base_url

        return params

    async def _achat_completion_stream(self, messages: list[dict], timeout=3) -> AsyncIterator[str]:
        response: AsyncStream[ChatCompletionChunk] = await self.aclient.chat.completions.create(
            **self._cons_kwargs(messages, timeout=timeout), stream=True
        )

        async for chunk in response:
            chunk_message = chunk.choices[0].delta.content or "" if chunk.choices else ""  # extract the message
            yield chunk_message

    def _cons_kwargs(self, messages: list[dict], timeout=3, **extra_kwargs) -> dict:
        kwargs = {
            "messages": messages,
            "max_tokens": self._get_max_tokens(messages),
            "n": 1,
            "stop": None,
            "temperature": 0.3,
            "model": self.model,
            "timeout": max(CONFIG.timeout, timeout),
        }
        if extra_kwargs:
            kwargs.update(extra_kwargs)
        return kwargs

    async def _achat_completion(self, messages: list[dict], timeout=3) -> ChatCompletion:
        kwargs = self._cons_kwargs(messages, timeout=timeout)
        rsp: ChatCompletion = await self.aclient.chat.completions.create(**kwargs)
        self._update_costs(rsp.usage)
        return rsp

    async def acompletion(self, messages: list[dict], timeout=3) -> ChatCompletion:
        return await self._achat_completion(messages, timeout=timeout)

    @retry(
        wait=wait_random_exponential(min=1, max=60),
        stop=stop_after_attempt(6),
        after=after_log(logger, logger.level("WARNING").name),
        retry=retry_if_exception_type(APIConnectionError),
        retry_error_callback=log_and_reraise,
    )
    async def acompletion_text(self, messages: list[dict], stream=False, timeout=3) -> str:
        """when streaming, print each token in place."""
        if stream:
            resp = self._achat_completion_stream(messages, timeout=timeout)

            collected_messages = []
            async for i in resp:
                log_llm_stream(i)
                collected_messages.append(i)
            log_llm_stream("\n")

            full_reply_content = "".join(collected_messages)
            usage = self._calc_usage(messages, full_reply_content)
            self._update_costs(usage)
            return full_reply_content

        rsp = await self._achat_completion(messages, timeout=timeout)
        return self.get_choice_text(rsp)

    def _func_configs(self, messages: list[dict], timeout=3, **kwargs) -> dict:
        """Note: Keep kwargs consistent with https://platform.openai.com/docs/api-reference/chat/create"""
        if "tools" not in kwargs:
            configs = {
                "tools": [{"type": "function", "function": GENERAL_FUNCTION_SCHEMA}],
                "tool_choice": GENERAL_TOOL_CHOICE,
            }
            kwargs.update(configs)

        return self._cons_kwargs(messages=messages, timeout=timeout, **kwargs)

<<<<<<< HEAD
    def _chat_completion_function(self, messages: list[dict], **kwargs) -> dict:
        rsp = self.llm.ChatCompletion.create(**self._func_configs(messages, **kwargs))
        self._update_costs(rsp.get("usage"))
        return rsp
    
    @retry(wait=wait_random_exponential(min=1, max=60), stop=stop_after_attempt(6))
    async def _achat_completion_function(self, messages: list[dict], **chat_configs) -> dict:
        rsp = await self.llm.ChatCompletion.acreate(**self._func_configs(messages, **chat_configs))
        self._update_costs(rsp.get("usage"))
=======
    async def _achat_completion_function(self, messages: list[dict], timeout=3, **chat_configs) -> ChatCompletion:
        kwargs = self._func_configs(messages=messages, timeout=timeout, **chat_configs)
        rsp: ChatCompletion = await self.aclient.chat.completions.create(**kwargs)
        self._update_costs(rsp.usage)
>>>>>>> 16e3f94b
        return rsp

    def _process_message(self, messages: Union[str, Message, list[dict], list[Message], list[str]]) -> list[dict]:
        """convert messages to list[dict]."""
        if isinstance(messages, list):
            messages = [Message(content=msg) if isinstance(msg, str) else msg for msg in messages]
            return [msg if isinstance(msg, dict) else msg.to_dict() for msg in messages]

        if isinstance(messages, Message):
            messages = [messages.to_dict()]
        elif isinstance(messages, str):
            messages = [{"role": "user", "content": messages}]
        else:
            raise ValueError(
                f"Only support messages type are: str, Message, list[dict], but got {type(messages).__name__}!"
            )
        return messages

    async def aask_code(self, messages: Union[str, Message, list[dict]], **kwargs) -> dict:
        """Use function of tools to ask a code.
        Note: Keep kwargs consistent with https://platform.openai.com/docs/api-reference/chat/create

        Examples:
        >>> llm = OpenAILLM()
        >>> msg = [{'role': 'user', 'content': "Write a python hello world code."}]
        >>> rsp = await llm.aask_code(msg)
        # -> {'language': 'python', 'code': "print('Hello, World!')"}
        """
        messages = self._process_message(messages)
        rsp = await self._achat_completion_function(messages, **kwargs)
        return self.get_choice_function_arguments(rsp)

    @handle_exception
    def get_choice_function_arguments(self, rsp: ChatCompletion) -> dict:
        """Required to provide the first function arguments of choice.

        :return dict: return the first function arguments of choice, for example,
            {'language': 'python', 'code': "print('Hello, World!')"}
        """
        return json.loads(rsp.choices[0].message.tool_calls[0].function.arguments)

    def get_choice_text(self, rsp: ChatCompletion) -> str:
        """Required to provide the first text of choice"""
        return rsp.choices[0].message.content if rsp.choices else ""

    def _calc_usage(self, messages: list[dict], rsp: str) -> CompletionUsage:
        usage = CompletionUsage(prompt_tokens=0, completion_tokens=0, total_tokens=0)
        if not CONFIG.calc_usage:
            return usage

        try:
            usage.prompt_tokens = count_message_tokens(messages, self.model)
            usage.completion_tokens = count_string_tokens(rsp, self.model)
        except Exception as e:
            logger.error(f"usage calculation failed: {e}")

        return usage

    @handle_exception
    def _update_costs(self, usage: CompletionUsage):
        if CONFIG.calc_usage and usage:
            CONFIG.cost_manager.update_cost(usage.prompt_tokens, usage.completion_tokens, self.model)

    def get_costs(self) -> Costs:
        return CONFIG.cost_manager.get_costs()

    def _get_max_tokens(self, messages: list[dict]):
        if not self.auto_max_tokens:
            return CONFIG.max_tokens_rsp
        return get_max_completion_tokens(messages, self.model, CONFIG.max_tokens_rsp)

    @handle_exception
    async def amoderation(self, content: Union[str, list[str]]):
        """Moderate content."""
        return await self.aclient.moderations.create(input=content)<|MERGE_RESOLUTION|>--- conflicted
+++ resolved
@@ -22,10 +22,7 @@
     retry_if_exception_type,
     stop_after_attempt,
     wait_random_exponential,
-<<<<<<< HEAD
     wait_fixed,
-=======
->>>>>>> 16e3f94b
 )
 
 from metagpt.config import CONFIG, Config, LLMProviderEnum
@@ -159,22 +156,10 @@
 
         return self._cons_kwargs(messages=messages, timeout=timeout, **kwargs)
 
-<<<<<<< HEAD
-    def _chat_completion_function(self, messages: list[dict], **kwargs) -> dict:
-        rsp = self.llm.ChatCompletion.create(**self._func_configs(messages, **kwargs))
-        self._update_costs(rsp.get("usage"))
-        return rsp
-    
-    @retry(wait=wait_random_exponential(min=1, max=60), stop=stop_after_attempt(6))
-    async def _achat_completion_function(self, messages: list[dict], **chat_configs) -> dict:
-        rsp = await self.llm.ChatCompletion.acreate(**self._func_configs(messages, **chat_configs))
-        self._update_costs(rsp.get("usage"))
-=======
     async def _achat_completion_function(self, messages: list[dict], timeout=3, **chat_configs) -> ChatCompletion:
         kwargs = self._func_configs(messages=messages, timeout=timeout, **chat_configs)
         rsp: ChatCompletion = await self.aclient.chat.completions.create(**kwargs)
         self._update_costs(rsp.usage)
->>>>>>> 16e3f94b
         return rsp
 
     def _process_message(self, messages: Union[str, Message, list[dict], list[Message], list[str]]) -> list[dict]:
