--- conflicted
+++ resolved
@@ -232,31 +232,7 @@
         """objects to [{"role": "user", "content": msg}] etc."""
         return [i.to_dict() for i in messages]
 
-<<<<<<< HEAD
-    def process_message(self, messages: Union[str, Message, list[dict], list[Message], list[str]]) -> list[dict]:
-        """convert messages to list[dict]."""
-        # 全部转成list
-        if not isinstance(messages, list):
-            messages = [messages]
-
-        # 转成list[dict]
-        processed_messages = []
-        for msg in messages:
-            if isinstance(msg, str):
-                processed_messages.append({"role": "user", "content": msg})
-            elif isinstance(msg, dict):
-                assert set(msg.keys()) == set(["role", "content"])
-                processed_messages.append(msg)
-            elif isinstance(msg, Message):
-                processed_messages.append(msg.to_dict())
-            else:
-                raise ValueError(
-                    f"Only support message type are: str, Message, dict, but got {type(messages).__name__}!"
-                )
-        return processed_messages
-=======
     def with_model(self, model: str):
         """Set model and return self. For example, `with_model("gpt-3.5-turbo")`."""
         self.config.model = model
-        return self
->>>>>>> cc6708a6
+        return self