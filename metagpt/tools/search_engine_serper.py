--- conflicted
+++ resolved
@@ -57,11 +57,7 @@
                     response.raise_for_status()
                     res = await response.json()
         else:
-<<<<<<< HEAD
-            async with self.aiosession.get.post(self.url, data=payloads, headers=headers, proxy=self.proxy) as response:
-=======
             async with self.aiosession.post(self.url, data=payloads, headers=headers, proxy=self.proxy) as response:
->>>>>>> f1d102e7
                 response.raise_for_status()
                 res = await response.json()
 
