# -*- coding: utf-8 -*-
# @Date    : 12/20/2023 11:07 AM
# @Author  : stellahong (stellahong@fuzhi.ai)
# @Desc    :
import json
from datetime import datetime
from pathlib import Path

import nbformat
from nbclient import NotebookClient
from nbformat.notebooknode import NotebookNode

from metagpt.const import DATA_PATH
from metagpt.roles.role import Role
from metagpt.utils.common import read_json_file
from metagpt.utils.save_code import save_code_file


def load_history(save_dir: str = ""):
    """
    Load plan and code execution history from the specified save directory.

    Args:
        save_dir (str): The directory from which to load the history.

    Returns:
        Tuple: A tuple containing the loaded plan and notebook.
    """

    plan_path = Path(save_dir) / "plan.json"
    nb_path = Path(save_dir) / "history_nb" / "code.ipynb"
    plan = read_json_file(plan_path)
    nb = nbformat.read(open(nb_path, "r", encoding="utf-8"), as_version=nbformat.NO_CONVERT)
    nb_client = NotebookClient(process_cells(nb), timeout=600)
    return plan, nb, nb_client


def save_history(role: Role, save_dir: str = ""):
    """
    Save plan and code execution history to the specified directory.

    Args:
        role (Role): The role containing the plan and execute_code attributes.
        save_dir (str): The directory to save the history.

    Returns:
        Path: The path to the saved history directory.
    """
    record_time = datetime.now().strftime("%Y-%m-%d_%H-%M-%S")
    save_path = DATA_PATH / "output" / f"{record_time}"

    # overwrite exist trajectory
    save_path.mkdir(parents=True, exist_ok=True)

    plan = role.planner.plan.dict()

    with open(save_path / "plan.json", "w", encoding="utf-8") as plan_file:
        json.dump(plan, plan_file, indent=4, ensure_ascii=False)

<<<<<<< HEAD
    save_code_file(name=Path(record_time), code_context=role.execute_code.nb, file_format="ipynb")
    return save_path
=======
    save_code_file(name=Path(record_time) / "history_nb", code_context=role.execute_code.nb, file_format="ipynb")
    return save_path


def is_cell_to_delete(cell: NotebookNode) -> bool:
    if "outputs" in cell:
        for output in cell["outputs"]:
            if output and "traceback" in output:
                return True
    return False


def process_cells(nb: NotebookNode) -> NotebookNode:
    new_cells = []
    i = 1
    for cell in nb["cells"]:
        if cell["cell_type"] == "code" and not is_cell_to_delete(cell):
            cell["execution_count"] = i
            new_cells.append(cell)
            i = i + 1
    nb["cells"] = new_cells
    return nb
>>>>>>> c7488367
<|MERGE_RESOLUTION|>--- conflicted
+++ resolved
@@ -57,11 +57,7 @@
     with open(save_path / "plan.json", "w", encoding="utf-8") as plan_file:
         json.dump(plan, plan_file, indent=4, ensure_ascii=False)
 
-<<<<<<< HEAD
     save_code_file(name=Path(record_time), code_context=role.execute_code.nb, file_format="ipynb")
-    return save_path
-=======
-    save_code_file(name=Path(record_time) / "history_nb", code_context=role.execute_code.nb, file_format="ipynb")
     return save_path
 
 
@@ -82,5 +78,4 @@
             new_cells.append(cell)
             i = i + 1
     nb["cells"] = new_cells
-    return nb
->>>>>>> c7488367
+    return nb