#!/usr/bin/env python
# -*- coding: utf-8 -*-
"""
Provide configuration, singleton
"""
import os

import openai
import yaml

from metagpt.const import PROJECT_ROOT
from metagpt.logs import logger
from metagpt.tools import SearchEngineType, WebBrowserEngineType
from metagpt.utils.singleton import Singleton


class NotConfiguredException(Exception):
    """Exception raised for errors in the configuration.

    Attributes:
        message -- explanation of the error
    """

    def __init__(self, message="The required configuration is not set"):
        self.message = message
        super().__init__(self.message)


class Config(metaclass=Singleton):
    """
    Regular usage method:
    config = Config("config.yaml")
    secret_key = config.get_key("MY_SECRET_KEY")
    print("Secret key:", secret_key)
    """

    _instance = None
    key_yaml_file = PROJECT_ROOT / "config/key.yaml"
    default_yaml_file = PROJECT_ROOT / "config/config.yaml"

    def __init__(self, yaml_file=default_yaml_file):
        self._configs = {}
        self._init_with_config_files_and_env(self._configs, yaml_file)
        logger.info("Config loading done.")
        self.global_proxy = self._get("GLOBAL_PROXY")
        self.openai_api_key = self._get("OPENAI_API_KEY")
        self.anthropic_api_key = self._get("Anthropic_API_KEY")
        if (not self.openai_api_key or "YOUR_API_KEY" == self.openai_api_key) and (
            not self.anthropic_api_key or "YOUR_API_KEY" == self.anthropic_api_key
        ):
            raise NotConfiguredException("Set OPENAI_API_KEY or Anthropic_API_KEY first")
        self.openai_api_base = self._get("OPENAI_API_BASE")
        openai_proxy = self._get("OPENAI_PROXY") or self.global_proxy
        if openai_proxy:
            openai.proxy = openai_proxy
            openai.api_base = self.openai_api_base
        self.openai_api_type = self._get("OPENAI_API_TYPE")
        self.openai_api_version = self._get("OPENAI_API_VERSION")
        self.openai_api_rpm = self._get("RPM", 3)
        self.openai_api_model = self._get("OPENAI_API_MODEL", "gpt-4")
        self.max_tokens_rsp = self._get("MAX_TOKENS", 2048)
        self.deployment_name = self._get("DEPLOYMENT_NAME")
        self.deployment_id = self._get("DEPLOYMENT_ID")

        self.claude_api_key = self._get("Anthropic_API_KEY")
        self.serpapi_api_key = self._get("SERPAPI_API_KEY")
        self.serper_api_key = self._get("SERPER_API_KEY")
        self.google_api_key = self._get("GOOGLE_API_KEY")
        self.google_cse_id = self._get("GOOGLE_CSE_ID")
        self.search_engine = SearchEngineType(self._get("SEARCH_ENGINE", SearchEngineType.SERPAPI_GOOGLE))
        self.web_browser_engine = WebBrowserEngineType(self._get("WEB_BROWSER_ENGINE", WebBrowserEngineType.PLAYWRIGHT))
        self.playwright_browser_type = self._get("PLAYWRIGHT_BROWSER_TYPE", "chromium")
        self.selenium_browser_type = self._get("SELENIUM_BROWSER_TYPE", "chrome")

        self.long_term_memory = self._get("LONG_TERM_MEMORY", False)
        if self.long_term_memory:
            logger.warning("LONG_TERM_MEMORY is True")
        self.max_budget = self._get("MAX_BUDGET", 10.0)
        self.total_cost = 0.0

        self.puppeteer_config = self._get("PUPPETEER_CONFIG", "")
        self.mmdc = self._get("MMDC", "mmdc")
        self.calc_usage = self._get("CALC_USAGE", True)
        self.model_for_researcher_summary = self._get("MODEL_FOR_RESEARCHER_SUMMARY")
        self.model_for_researcher_report = self._get("MODEL_FOR_RESEARCHER_REPORT")
<<<<<<< HEAD
        self.mermaid_engine = self._get("MERMAID_ENGINE", 'nodejs')
        self.pyppeteer_executable_path = self._get("PYPPETEER_EXECUTABLE_PATH", '')
        
        self.prompt_strategy = self._get("PROMPT_STRATEGY", "")
=======
        self.mermaid_engine = self._get("MERMAID_ENGINE", "nodejs")
        self.pyppeteer_executable_path = self._get("PYPPETEER_EXECUTABLE_PATH", "")

        self.prompt_format = self._get("PROMPT_FORMAT", "markdown")
>>>>>>> 6d0081c5

    def _init_with_config_files_and_env(self, configs: dict, yaml_file):
        """Load from config/key.yaml, config/config.yaml, and env in decreasing order of priority"""
        configs.update(os.environ)

        for _yaml_file in [yaml_file, self.key_yaml_file]:
            if not _yaml_file.exists():
                continue

            # Load local YAML file
            with open(_yaml_file, "r", encoding="utf-8") as file:
                yaml_data = yaml.safe_load(file)
                if not yaml_data:
                    continue
                os.environ.update({k: v for k, v in yaml_data.items() if isinstance(v, str)})
                configs.update(yaml_data)

    def _get(self, *args, **kwargs):
        return self._configs.get(*args, **kwargs)

    def get(self, key, *args, **kwargs):
        """Search for a value in config/key.yaml, config/config.yaml, and env; raise an error if not found"""
        value = self._get(key, *args, **kwargs)
        if value is None:
            raise ValueError(f"Key '{key}' not found in environment variables or in the YAML file")
        return value


CONFIG = Config()<|MERGE_RESOLUTION|>--- conflicted
+++ resolved
@@ -83,17 +83,10 @@
         self.calc_usage = self._get("CALC_USAGE", True)
         self.model_for_researcher_summary = self._get("MODEL_FOR_RESEARCHER_SUMMARY")
         self.model_for_researcher_report = self._get("MODEL_FOR_RESEARCHER_REPORT")
-<<<<<<< HEAD
         self.mermaid_engine = self._get("MERMAID_ENGINE", 'nodejs')
         self.pyppeteer_executable_path = self._get("PYPPETEER_EXECUTABLE_PATH", '')
-        
         self.prompt_strategy = self._get("PROMPT_STRATEGY", "")
-=======
-        self.mermaid_engine = self._get("MERMAID_ENGINE", "nodejs")
-        self.pyppeteer_executable_path = self._get("PYPPETEER_EXECUTABLE_PATH", "")
-
         self.prompt_format = self._get("PROMPT_FORMAT", "markdown")
->>>>>>> 6d0081c5
 
     def _init_with_config_files_and_env(self, configs: dict, yaml_file):
         """Load from config/key.yaml, config/config.yaml, and env in decreasing order of priority"""
