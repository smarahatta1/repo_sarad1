#!/usr/bin/env python
# -*- coding: utf-8 -*-
"""
@Time    : 2023/5/11 19:26
@Author  : alexanderwu
@File    : design_api.py
<<<<<<< HEAD
@Modified By: mashenquan, 2023-8-9, align `run` parameters with the parent :class:`Action` class.
=======
@Modified By: mashenquan, 2023/8/20. Remove global configuration `CONFIG`, enable configuration support for business isolation.
>>>>>>> 94e1ce94
"""
import shutil
from pathlib import Path
from typing import List

from metagpt.actions import Action, ActionOutput
from metagpt.const import WORKSPACE_ROOT
from metagpt.logs import logger
from metagpt.utils.common import CodeParser
from metagpt.utils.mermaid import mermaid_to_file

PROMPT_TEMPLATE = """
# Context
{context}

## Format example
{format_example}
-----
Role: You are an architect; the goal is to design a SOTA PEP8-compliant python system; make the best use of good open source tools
Requirement: Fill in the following missing information based on the context, note that all sections are response with code form separately
Max Output: 8192 chars or 2048 tokens. Try to use them up.
Attention: Use '##' to split sections, not '#', and '## <SECTION_NAME>' SHOULD WRITE BEFORE the code and triple quote.

## Implementation approach: Provide as Plain text. Analyze the difficult points of the requirements, select the appropriate open-source framework.

## Python package name: Provide as Python str with python triple quoto, concise and clear, characters only use a combination of all lowercase and underscores

## File list: Provided as Python list[str], the list of ONLY REQUIRED files needed to write the program(LESS IS MORE!). Only need relative paths, comply with PEP8 standards. ALWAYS write a main.py or app.py here

## Data structures and interface definitions: Use mermaid classDiagram code syntax, including classes (INCLUDING __init__ method) and functions (with type annotations), CLEARLY MARK the RELATIONSHIPS between classes, and comply with PEP8 standards. The data structures SHOULD BE VERY DETAILED and the API should be comprehensive with a complete design. 

## Program call flow: Use sequenceDiagram code syntax, COMPLETE and VERY DETAILED, using CLASSES AND API DEFINED ABOVE accurately, covering the CRUD AND INIT of each object, SYNTAX MUST BE CORRECT.

## Anything UNCLEAR: Provide as Plain text. Make clear here.

"""
FORMAT_EXAMPLE = """
---
## Implementation approach
We will ...

## Python package name
```python
"snake_game"
```

## File list
```python
[
    "main.py",
]
```

## Data structures and interface definitions
```mermaid
classDiagram
    class Game{
        +int score
    }
    ...
    Game "1" -- "1" Food: has
```

## Program call flow
```mermaid
sequenceDiagram
    participant M as Main
    ...
    G->>M: end game
```

## Anything UNCLEAR
The requirement is clear to me.
---
"""
OUTPUT_MAPPING = {
    "Implementation approach": (str, ...),
    "Python package name": (str, ...),
    "File list": (List[str], ...),
    "Data structures and interface definitions": (str, ...),
    "Program call flow": (str, ...),
    "Anything UNCLEAR": (str, ...),
}


class WriteDesign(Action):
    def __init__(self, options, name, context=None, llm=None):
        super().__init__(options=options, name=name, context=context, llm=llm)
        self.desc = "Based on the PRD, think about the system design, and design the corresponding APIs, " \
                    "data structures, library tables, processes, and paths. Please provide your design, feedback " \
                    "clearly and in detail."

    def recreate_workspace(self, workspace: Path):
        try:
            shutil.rmtree(workspace)
        except FileNotFoundError:
            pass  # 文件夹不存在，但我们不在意
        workspace.mkdir(parents=True, exist_ok=True)

    def _save_prd(self, docs_path, resources_path, prd):
        prd_file = docs_path / 'prd.md'
        quadrant_chart = CodeParser.parse_code(block="Competitive Quadrant Chart", text=prd)
        mermaid_to_file(options=self.options, mermaid_code=quadrant_chart, output_file_without_suffix=resources_path / 'competitive_analysis')
        logger.info(f"Saving PRD to {prd_file}")
        prd_file.write_text(prd)

    def _save_system_design(self, docs_path, resources_path, content):
        data_api_design = CodeParser.parse_code(block="Data structures and interface definitions", text=content)
        seq_flow = CodeParser.parse_code(block="Program call flow", text=content)
        mermaid_to_file(options=self.options, mermaid_code=data_api_design, output_file_without_suffix=resources_path / 'data_api_design')
        mermaid_to_file(options=self.options, mermaid_code=seq_flow, output_file_without_suffix=resources_path / 'seq_flow')
        system_design_file = docs_path / 'system_design.md'
        logger.info(f"Saving System Designs to {system_design_file}")
        system_design_file.write_text(content)

    def _save(self, context, system_design):
        if isinstance(system_design, ActionOutput):
            content = system_design.content
            ws_name = CodeParser.parse_str(block="Python package name", text=content)
        else:
            content = system_design
            ws_name = CodeParser.parse_str(block="Python package name", text=system_design)
        workspace = WORKSPACE_ROOT / ws_name
        self.recreate_workspace(workspace)
        docs_path = workspace / 'docs'
        resources_path = workspace / 'resources'
        docs_path.mkdir(parents=True, exist_ok=True)
        resources_path.mkdir(parents=True, exist_ok=True)
        self._save_prd(docs_path, resources_path, context[-1].content)
        self._save_system_design(docs_path, resources_path, content)

    async def run(self, context, **kwargs):
        prompt = PROMPT_TEMPLATE.format(context=context, format_example=FORMAT_EXAMPLE)
        # system_design = await self._aask(prompt)
        system_design = await self._aask_v1(prompt, "system_design", OUTPUT_MAPPING)
        self._save(context, system_design)
        return system_design<|MERGE_RESOLUTION|>--- conflicted
+++ resolved
@@ -4,11 +4,8 @@
 @Time    : 2023/5/11 19:26
 @Author  : alexanderwu
 @File    : design_api.py
-<<<<<<< HEAD
 @Modified By: mashenquan, 2023-8-9, align `run` parameters with the parent :class:`Action` class.
-=======
 @Modified By: mashenquan, 2023/8/20. Remove global configuration `CONFIG`, enable configuration support for business isolation.
->>>>>>> 94e1ce94
 """
 import shutil
 from pathlib import Path
