--- conflicted
+++ resolved
@@ -82,10 +82,7 @@
 
     name: str = "CollectLinks"
     context: Optional[str] = None
-<<<<<<< HEAD
     llm: BaseLLM = Field(default_factory=LLM)
-=======
->>>>>>> d0edc555
     desc: str = "Collect links from a search engine."
 
     search_engine: SearchEngine = Field(default_factory=SearchEngine)
