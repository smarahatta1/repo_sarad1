--- conflicted
+++ resolved
@@ -27,20 +27,13 @@
 from pydantic import BaseModel, Field
 
 from metagpt.actions import Action, ActionOutput
-<<<<<<< HEAD
-=======
 from metagpt.actions.action_node import ActionNode
->>>>>>> aae81c18
 from metagpt.llm import LLM, HumanProvider
 from metagpt.logs import logger
 from metagpt.memory import Memory
 from metagpt.schema import Message, MessageQueue
-<<<<<<< HEAD
 from metagpt.utils.common import any_to_name, any_to_str
-=======
-from metagpt.utils.common import any_to_str
 from metagpt.utils.repair_llm_raw_output import extract_state_value_from_output
->>>>>>> aae81c18
 
 PREFIX_TEMPLATE = """You are a {profile}, named {name}, your goal is {goal}, and the constraint is {constraints}. """
 
