from __future__ import annotations

import inspect
import json
import re
import traceback
from typing import Callable, Dict, List, Literal, Tuple

from pydantic import model_validator

from metagpt.actions import Action, UserRequirement
from metagpt.actions.di.run_command import RunCommand
from metagpt.exp_pool import exp_cache
from metagpt.exp_pool.context_builders import RoleZeroContextBuilder
from metagpt.exp_pool.serializers import RoleZeroSerializer
from metagpt.logs import logger
from metagpt.prompts.di.role_zero import (
    CMD_PROMPT,
    CMD_PROMPT_EXP_PART,
    JSON_REPAIR_PROMPT,
    QUICK_THINK_PROMPT,
    ROLE_INSTRUCTION,
)
from metagpt.roles import Role
from metagpt.schema import AIMessage, Message, UserMessage
from metagpt.strategy.experience_retriever import DummyExpRetriever, ExpRetriever
from metagpt.strategy.planner import Planner
from metagpt.tools.libs.browser import Browser
from metagpt.tools.libs.editor import Editor
from metagpt.tools.tool_recommend import BM25ToolRecommender, ToolRecommender
from metagpt.tools.tool_registry import register_tool
from metagpt.utils.common import CodeParser, any_to_str
from metagpt.utils.repair_llm_raw_output import RepairType, repair_llm_raw_output
from metagpt.utils.report import ThoughtReporter


@register_tool(include_functions=["ask_human", "reply_to_human"])
class RoleZero(Role):
    """A role who can think and act dynamically"""

    # Basic Info
    name: str = "Zero"
    profile: str = "RoleZero"
    goal: str = ""
    system_msg: list[str] = None  # Use None to conform to the default value at llm.aask
    cmd_prompt: str = CMD_PROMPT
    instruction: str = ROLE_INSTRUCTION

    # React Mode
    react_mode: Literal["react"] = "react"
    max_react_loop: int = 20  # used for react mode

    # Tools
    tools: list[str] = []  # Use special symbol ["<all>"] to indicate use of all registered tools
    tool_recommender: ToolRecommender = None
    tool_execution_map: dict[str, Callable] = {}
    special_tool_commands: list[str] = ["Plan.finish_current_task", "end"]
    # Equipped with three basic tools by default for optional use
    editor: Editor = Editor()
    browser: Browser = Browser()
    # terminal: Terminal = Terminal()  # FIXME: TypeError: cannot pickle '_thread.lock' object

    # Experience
    experience_retriever: ExpRetriever = DummyExpRetriever()

    # Others
    command_rsp: str = ""  # the raw string containing the commands
    commands: list[dict] = []  # commands to be executed
    memory_k: int = 20  # number of memories (messages) to use as historical context
    use_fixed_sop: bool = False

    @model_validator(mode="after")
    def set_plan_and_tool(self) -> "RoleZero":
        # We force using this parameter for DataAnalyst
        assert self.react_mode == "react"

        # Roughly the same part as DataInterpreter.set_plan_and_tool
        self._set_react_mode(react_mode=self.react_mode, max_react_loop=self.max_react_loop)
        if self.tools and not self.tool_recommender:
            self.tool_recommender = BM25ToolRecommender(tools=self.tools, force=True)
        self.set_actions([RunCommand])

        # HACK: Init Planner, control it through dynamic thinking; Consider formalizing as a react mode
        self.planner = Planner(goal="", working_memory=self.rc.working_memory, auto_run=True)

        return self

    @model_validator(mode="after")
    def set_tool_execution(self) -> "RoleZero":
        # default map
        self.tool_execution_map = {
            "Plan.append_task": self.planner.plan.append_task,
            "Plan.reset_task": self.planner.plan.reset_task,
            "Plan.replace_task": self.planner.plan.replace_task,
            "Editor.write": self.editor.write,
            "Editor.write_content": self.editor.write_content,
            "Editor.read": self.editor.read,
            "RoleZero.ask_human": self.ask_human,
            "RoleZero.reply_to_human": self.reply_to_human,
        }
        self.tool_execution_map.update(
            {
                f"Browser.{i}": getattr(self.browser, i)
                for i in [
                    "click",
                    "close_tab",
                    "go_back",
                    "go_forward",
                    "goto",
                    "hover",
                    "press",
                    "scroll",
                    "tab_focus",
                    "type",
                ]
            }
        )
        # can be updated by subclass
        self._update_tool_execution()
        return self

    def _update_tool_execution(self):
        pass

    async def _think(self) -> bool:
        """Useful in 'react' mode. Use LLM to decide whether and what to do next."""
        # Compatibility
        if self.use_fixed_sop:
            return await super()._think()

        ### 0. Preparation ###
        if not self.rc.todo:
            return False

        if not self.planner.plan.goal:
            self.planner.plan.goal = self.get_memories()[-1].content

        ### 1. Experience ###
        example = self._retrieve_experience()

        ### 2. Plan Status ###
        plan_status, current_task = self._get_plan_status()

        ### 3. Tool/Command Info ###
        tools = await self.tool_recommender.recommend_tools()
        tool_info = json.dumps({tool.name: tool.schemas for tool in tools})

        ### Make Decision Dynamically ###
        cmd_prompt_exp_part = CMD_PROMPT_EXP_PART.format(
            plan_status=plan_status,
            current_task=current_task,
            instruction=self.instruction.strip(),
        )
        prompt = self.cmd_prompt.format(
            example=example, available_commands=tool_info, cmd_prompt_exp_part=cmd_prompt_exp_part
        )
        memory = self.rc.memory.get(self.memory_k)
        if not self.browser.is_empty_page:
            pattern = re.compile(r"Command Browser\.(\w+) executed")
            for index, msg in zip(range(len(memory), 0, -1), memory[::-1]):
                if pattern.match(msg.content):
                    memory.insert(index, UserMessage(cause_by="browser", content=await self.browser.view()))
                    break
<<<<<<< HEAD
        req = self.llm.format_msg(memory + [UserMessage(content=prompt), UserMessage(content=cmd_prompt_exp_part)])
        async with ThoughtReporter(enable_llm_stream=True):
            self.command_rsp = await self.llm_cached_aask(req=req, system_msgs=self.system_msg)
=======
        context = self.llm.format_msg(memory + [UserMessage(content=prompt)])
        # print(*context, sep="\n" + "*" * 5 + "\n")
        async with ThoughtReporter(enable_llm_stream=True) as reporter:
            await reporter.async_report({"type": "react"})
            self.command_rsp = await self.llm.aask(context, system_msgs=self.system_msg)
>>>>>>> 12385077
        self.rc.memory.add(AIMessage(content=self.command_rsp))

        return True

    @exp_cache(context_builder=RoleZeroContextBuilder(), serializer=RoleZeroSerializer())
    async def llm_cached_aask(self, *, req: list[dict], system_msgs: list[str]) -> str:
        """Use `exp_cache` to automatically manage experiences.

        The `RoleZeroContextBuilder` attempts to add experiences to `req`.
        The `RoleZeroSerializer` extracts essential parts of `req` for the experience pool, trimming lengthy entries to retain only necessary parts.
        """
        # Remove the "cmd_prompt_exp_part", it is only used within the exp_cache decorator.
        if req:
            req.pop()

        return await self.llm.aask(req, system_msgs=system_msgs)

    async def _act(self) -> Message:
        if self.use_fixed_sop:
            return await super()._act()

        commands, ok = await self._parse_commands()
        if not ok:
            error_msg = commands
            return error_msg
        logger.info(f"Commands: \n{commands}")
        outputs = await self._run_commands(commands)
        logger.info(f"Commands outputs: \n{outputs}")
        self.rc.memory.add(UserMessage(content=outputs))

        return AIMessage(
            content=f"Complete run with outputs: {outputs}",
            sent_from=self.name,
            cause_by=RunCommand,
        )

    async def _react(self) -> Message:
        # NOTE: Diff 1: Each time landing here means news is observed, set todo to allow news processing in _think
        self._set_state(0)

        # problems solvable by quick thinking doesn't need to a formal think-act cycle
        quick_rsp = await self._quick_think()
        if quick_rsp:
            return quick_rsp

        actions_taken = 0
        rsp = AIMessage(content="No actions taken yet", cause_by=Action)  # will be overwritten after Role _act
        while actions_taken < self.rc.max_react_loop:
            # NOTE: Diff 2: Keep observing within _react, news will go into memory, allowing adapting to new info
            await self._observe()

            # think
            has_todo = await self._think()
            if not has_todo:
                break
            # act
            logger.debug(f"{self._setting}: {self.rc.state=}, will do {self.rc.todo}")
            rsp = await self._act()
            actions_taken += 1
        return rsp  # return output from the last action

    async def _quick_think(self) -> Message:
        msg = self.rc.news[-1]
        rsp_msg = None
        if msg.cause_by != any_to_str(UserRequirement):
            # Agents themselves won't generate quick questions, use this rule to reduce extra llm calls
            return rsp_msg

        context = self.llm.format_msg(self.get_memories(k=4) + [UserMessage(content=QUICK_THINK_PROMPT)])
        async with ThoughtReporter(enable_llm_stream=True) as reporter:
            await reporter.async_report({"type": "quick"})
            rsp = await self.llm.aask(context)

        pattern = r"#YES#,? ?"
        if re.search(pattern, rsp):
            answer = re.sub(pattern, "", rsp).strip()
            self.rc.memory.add(AIMessage(content=answer, cause_by=RunCommand))
            await self.reply_to_human(content=answer)
            rsp_msg = AIMessage(
                content="Complete run",
                sent_from=self.name,
                cause_by=RunCommand,
            )

        return rsp_msg

    async def _parse_commands(self) -> Tuple[List[Dict], bool]:
        """Retrieves commands from the Large Language Model (LLM).

        This function attempts to retrieve a list of commands from the LLM by
        processing the response (`self.command_rsp`). It handles potential errors
        during parsing and LLM response formats.

        Returns:
            A tuple containing:
                - A boolean flag indicating success (True) or failure (False).
        """
        try:
            commands = CodeParser.parse_code(block=None, lang="json", text=self.command_rsp)
            commands = json.loads(repair_llm_raw_output(output=commands, req_keys=[None], repair_type=RepairType.JSON))
        except json.JSONDecodeError:
            logger.warning(f"Failed to parse JSON for: {self.command_rsp}. Trying to repair...")
            commands = await self.llm.aask(msg=JSON_REPAIR_PROMPT.format(json_data=self.command_rsp))
            commands = json.loads(CodeParser.parse_code(block=None, lang="json", text=commands))
        except Exception as e:
            tb = traceback.format_exc()
            print(tb)
            error_msg = UserMessage(content=str(e))
            self.rc.memory.add(error_msg)
            return error_msg, False

        # 为了对LLM不按格式生成进行容错
        if isinstance(commands, dict):
            commands = commands["commands"] if "commands" in commands else [commands]
        return commands, True

    async def _run_commands(self, commands) -> str:
        outputs = []
        for cmd in commands:
            # handle special command first
            if await self._run_special_command(cmd):
                continue
            # run command as specified by tool_execute_map
            if cmd["command_name"] in self.tool_execution_map:
                tool_obj = self.tool_execution_map[cmd["command_name"]]
                output = f"Command {cmd['command_name']} executed"
                try:
                    if inspect.iscoroutinefunction(tool_obj):
                        tool_output = await tool_obj(**cmd["args"])
                    else:
                        tool_output = tool_obj(**cmd["args"])
                    if tool_output:
                        output += f": {str(tool_output)}"
                    outputs.append(output)
                except Exception as e:
                    tb = traceback.format_exc()
                    logger.exception(str(e) + tb)
                    outputs.append(output + f": {tb}")
                    break  # Stop executing if any command fails
            else:
                outputs.append(f"Command {cmd['command_name']} not found.")
                break
        outputs = "\n\n".join(outputs)

        return outputs

    async def _run_special_command(self, cmd) -> bool:
        """command requiring special check or parsing"""
        is_special_cmd = cmd["command_name"] in self.special_tool_commands

        if cmd["command_name"] == "Plan.finish_current_task" and not self.planner.plan.is_plan_finished():
            # task_result = TaskResult(code=str(commands), result=outputs, is_success=is_success)
            # self.planner.plan.current_task.update_task_result(task_result=task_result)
            self.planner.plan.finish_current_task()

        elif cmd["command_name"] == "end":
            self._set_state(-1)

        return is_special_cmd

    def _get_plan_status(self) -> Tuple[str, str]:
        plan_status = self.planner.plan.model_dump(include=["goal", "tasks"])
        for task in plan_status["tasks"]:
            task.pop("code")
            task.pop("result")
            task.pop("is_success")
        # print(plan_status)
        current_task = (
            self.planner.plan.current_task.model_dump(exclude=["code", "result", "is_success"])
            if self.planner.plan.current_task
            else ""
        )
        return plan_status, current_task

    def _retrieve_experience(self) -> str:
        """Default implementation of experience retrieval. Can be overwritten in subclasses."""
        context = [str(msg) for msg in self.rc.memory.get(self.memory_k)]
        context = "\n\n".join(context)
        example = self.experience_retriever.retrieve(context=context)
        return example

    async def ask_human(self, question: str) -> str:
        """Use this when you fail the current task or if you are unsure of the situation encountered. Your response should contain a brief summary of your situation, ended with a clear and concise question."""
        # NOTE: Can be overwritten in remote setting
        from metagpt.environment.mgx.mgx_env import MGXEnv  # avoid circular import

        if not isinstance(self.rc.env, MGXEnv):
            return "Not in MGXEnv, command will not be executed."
        return await self.rc.env.ask_human(question, sent_from=self)

    async def reply_to_human(self, content: str) -> str:
        """Reply to human user with the content provided. Use this when you have a clear answer or solution to the user's question."""
        # NOTE: Can be overwritten in remote setting
        from metagpt.environment.mgx.mgx_env import MGXEnv  # avoid circular import

        if not isinstance(self.rc.env, MGXEnv):
            return "Not in MGXEnv, command will not be executed."
        return await self.rc.env.reply_to_human(content, sent_from=self)<|MERGE_RESOLUTION|>--- conflicted
+++ resolved
@@ -161,17 +161,10 @@
                 if pattern.match(msg.content):
                     memory.insert(index, UserMessage(cause_by="browser", content=await self.browser.view()))
                     break
-<<<<<<< HEAD
         req = self.llm.format_msg(memory + [UserMessage(content=prompt), UserMessage(content=cmd_prompt_exp_part)])
-        async with ThoughtReporter(enable_llm_stream=True):
-            self.command_rsp = await self.llm_cached_aask(req=req, system_msgs=self.system_msg)
-=======
-        context = self.llm.format_msg(memory + [UserMessage(content=prompt)])
-        # print(*context, sep="\n" + "*" * 5 + "\n")
         async with ThoughtReporter(enable_llm_stream=True) as reporter:
             await reporter.async_report({"type": "react"})
-            self.command_rsp = await self.llm.aask(context, system_msgs=self.system_msg)
->>>>>>> 12385077
+            self.command_rsp = await self.llm_cached_aask(req=req, system_msgs=self.system_msg)
         self.rc.memory.add(AIMessage(content=self.command_rsp))
 
         return True
