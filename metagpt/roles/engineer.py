#!/usr/bin/env python
# -*- coding: utf-8 -*-
"""
@Time    : 2023/5/11 14:43
@Author  : alexanderwu
@File    : engineer.py
@Modified By: mashenquan, 2023-11-1. In accordance with Chapter 2.2.1 and 2.2.2 of RFC 116:
    1. Modify the data type of the `cause_by` value in the `Message` to a string, and utilize the new message
        distribution feature for message filtering.
    2. Consolidate message reception and processing logic within `_observe`.
    3. Fix bug: Add logic for handling asynchronous message processing when messages are not ready.
    4. Supplemented the external transmission of internal messages.
@Modified By: mashenquan, 2023-11-27.
    1. According to Section 2.2.3.1 of RFC 135, replace file data in the message with the file name.
    2. According to the design in Section 2.2.3.5.5 of RFC 135, add incremental iteration functionality.
@Modified By: mashenquan, 2023-12-5. Enhance the workflow to navigate to WriteCode or QaEngineer based on the results
    of SummarizeCode.
"""

from __future__ import annotations

import json
from collections import defaultdict
from pathlib import Path
from typing import Set

from metagpt.actions import Action, WriteCode, WriteCodeReview, WriteTasks
from metagpt.actions.fix_bug import FixBug
from metagpt.actions.summarize_code import SummarizeCode
from metagpt.config import CONFIG
from metagpt.const import (
    CODE_SUMMARIES_FILE_REPO,
    CODE_SUMMARIES_PDF_FILE_REPO,
    SYSTEM_DESIGN_FILE_REPO,
    TASK_FILE_REPO,
)
from metagpt.logs import logger
from metagpt.roles import Role
from metagpt.schema import (
    CodeSummarizeContext,
    CodingContext,
    Document,
    Documents,
    Message,
)
from metagpt.utils.common import any_to_name, any_to_str, any_to_str_set

IS_PASS_PROMPT = """
{context}

----
Does the above log indicate anything that needs to be done?
If there are any tasks to be completed, please answer 'NO' along with the to-do list in JSON format;
otherwise, answer 'YES' in JSON format.
"""


class Engineer(Role):
    """
    Represents an Engineer role responsible for writing and possibly reviewing code.

    Attributes:
        name (str): Name of the engineer.
        profile (str): Role profile, default is 'Engineer'.
        goal (str): Goal of the engineer.
        constraints (str): Constraints for the engineer.
        n_borg (int): Number of borgs.
        use_code_review (bool): Whether to use code review.
    """

    name: str = "Alex"
    profile: str = "Engineer"
    goal: str = "write elegant, readable, extensible, efficient code"
    constraints: str = (
        "the code should conform to standards like google-style and be modular and maintainable. "
        "Use same language as user requirement"
    )
    n_borg: int = 1
    use_code_review: bool = False
    code_todos: list = []
    summarize_todos: list = []
    next_todo_action: str = ""

    todo_desc: str = any_to_name(WriteCode)

    def __init__(self, **kwargs) -> None:
        super().__init__(**kwargs)

        self._init_actions([WriteCode])
        self._watch([WriteTasks, SummarizeCode, WriteCode, WriteCodeReview, FixBug])
        self.code_todos = []
        self.summarize_todos = []
<<<<<<< HEAD
=======
        self.next_todo_action = any_to_name(WriteCode)
>>>>>>> a1f39d12

    @staticmethod
    def _parse_tasks(task_msg: Document) -> list[str]:
        m = json.loads(task_msg.content)
        return m.get("Task list")

    async def _act_sp_with_cr(self, review=False) -> Set[str]:
        changed_files = set()
        src_file_repo = CONFIG.git_repo.new_file_repository(CONFIG.src_workspace)
        for todo in self.code_todos:
            """
            # Select essential information from the historical data to reduce the length of the prompt (summarized from human experience):
            1. All from Architect
            2. All from ProjectManager
            3. Do we need other codes (currently needed)?
            TODO: The goal is not to need it. After clear task decomposition, based on the design idea, you should be able to write a single file without needing other codes. If you can't, it means you need a clearer definition. This is the key to writing longer code.
            """
            coding_context = await todo.run()
            # Code review
            if review:
                action = WriteCodeReview(context=coding_context, llm=self._llm)
                self._init_action_system_message(action)
                coding_context = await action.run()
            await src_file_repo.save(
                coding_context.filename,
                dependencies={coding_context.design_doc.root_relative_path, coding_context.task_doc.root_relative_path},
                content=coding_context.code_doc.content,
            )
            msg = Message(
                content=coding_context.json(), instruct_content=coding_context, role=self.profile, cause_by=WriteCode
            )
            self._rc.memory.add(msg)

            changed_files.add(coding_context.code_doc.filename)
        if not changed_files:
            logger.info("Nothing has changed.")
        return changed_files

    async def _act(self) -> Message | None:
        """Determines the mode of action based on whether code review is used."""
        if self._rc.todo is None:
            return None
        if isinstance(self._rc.todo, WriteCode):
<<<<<<< HEAD
            self.todo_desc = any_to_name(SummarizeCode)
            return await self._act_write_code()
        if isinstance(self._rc.todo, SummarizeCode):
            self.todo_desc = any_to_name(WriteCode)
=======
            self.next_todo_action = any_to_name(SummarizeCode)
            return await self._act_write_code()
        if isinstance(self._rc.todo, SummarizeCode):
            self.next_todo_action = any_to_name(WriteCode)
>>>>>>> a1f39d12
            return await self._act_summarize()
        return None

    async def _act_write_code(self):
        changed_files = await self._act_sp_with_cr(review=self.use_code_review)
        return Message(
            content="\n".join(changed_files),
            role=self.profile,
            cause_by=WriteCodeReview if self.use_code_review else WriteCode,
            send_to=self,
            sent_from=self,
        )

    async def _act_summarize(self):
        code_summaries_file_repo = CONFIG.git_repo.new_file_repository(CODE_SUMMARIES_FILE_REPO)
        code_summaries_pdf_file_repo = CONFIG.git_repo.new_file_repository(CODE_SUMMARIES_PDF_FILE_REPO)
        tasks = []
        src_relative_path = CONFIG.src_workspace.relative_to(CONFIG.git_repo.workdir)
        for todo in self.summarize_todos:
            summary = await todo.run()
            summary_filename = Path(todo.context.design_filename).with_suffix(".md").name
            dependencies = {todo.context.design_filename, todo.context.task_filename}
            for filename in todo.context.codes_filenames:
                rpath = src_relative_path / filename
                dependencies.add(str(rpath))
            await code_summaries_pdf_file_repo.save(
                filename=summary_filename, content=summary, dependencies=dependencies
            )
            is_pass, reason = await self._is_pass(summary)
            if not is_pass:
                todo.context.reason = reason
                tasks.append(todo.context.dict())
                await code_summaries_file_repo.save(
                    filename=Path(todo.context.design_filename).name,
                    content=todo.context.json(),
                    dependencies=dependencies,
                )
            else:
                await code_summaries_file_repo.delete(filename=Path(todo.context.design_filename).name)

        logger.info(f"--max-auto-summarize-code={CONFIG.max_auto_summarize_code}")
        if not tasks or CONFIG.max_auto_summarize_code == 0:
            return Message(
                content="",
                role=self.profile,
                cause_by=SummarizeCode,
                sent_from=self,
                send_to="Edward",  # The name of QaEngineer
            )
        # The maximum number of times the 'SummarizeCode' action is automatically invoked, with -1 indicating unlimited.
        # This parameter is used for debugging the workflow.
        CONFIG.max_auto_summarize_code -= 1 if CONFIG.max_auto_summarize_code > 0 else 0
        return Message(
            content=json.dumps(tasks), role=self.profile, cause_by=SummarizeCode, send_to=self, sent_from=self
        )

    async def _is_pass(self, summary) -> (str, str):
        rsp = await self._llm.aask(msg=IS_PASS_PROMPT.format(context=summary), stream=False)
        logger.info(rsp)
        if "YES" in rsp:
            return True, rsp
        return False, rsp

    async def _think(self) -> Action | None:
        if not CONFIG.src_workspace:
            CONFIG.src_workspace = CONFIG.git_repo.workdir / CONFIG.git_repo.workdir.name
        write_code_filters = any_to_str_set([WriteTasks, SummarizeCode, FixBug])
        summarize_code_filters = any_to_str_set([WriteCode, WriteCodeReview])
        if not self._rc.news:
            return None
        msg = self._rc.news[0]
        if msg.cause_by in write_code_filters:
            logger.debug(f"TODO WriteCode:{msg.json()}")
            await self._new_code_actions(bug_fix=msg.cause_by == any_to_str(FixBug))
            return self._rc.todo
        if msg.cause_by in summarize_code_filters and msg.sent_from == any_to_str(self):
            logger.debug(f"TODO SummarizeCode:{msg.json()}")
            await self._new_summarize_actions()
            return self._rc.todo
        return None

    @staticmethod
    async def _new_coding_context(
        filename, src_file_repo, task_file_repo, design_file_repo, dependency
    ) -> CodingContext:
        old_code_doc = await src_file_repo.get(filename)
        if not old_code_doc:
            old_code_doc = Document(root_path=str(src_file_repo.root_path), filename=filename, content="")
        dependencies = {Path(i) for i in await dependency.get(old_code_doc.root_relative_path)}
        task_doc = None
        design_doc = None
        for i in dependencies:
            if str(i.parent) == TASK_FILE_REPO:
                task_doc = await task_file_repo.get(i.name)
            elif str(i.parent) == SYSTEM_DESIGN_FILE_REPO:
                design_doc = await design_file_repo.get(i.name)
        # FIXME: design doc没有加载进来，是None
        context = CodingContext(filename=filename, design_doc=design_doc, task_doc=task_doc, code_doc=old_code_doc)
        return context

    @staticmethod
    async def _new_coding_doc(filename, src_file_repo, task_file_repo, design_file_repo, dependency):
        context = await Engineer._new_coding_context(
            filename, src_file_repo, task_file_repo, design_file_repo, dependency
        )
        coding_doc = Document(root_path=str(src_file_repo.root_path), filename=filename, content=context.json())
        return coding_doc

    async def _new_code_actions(self, bug_fix=False):
        # Prepare file repos
        src_file_repo = CONFIG.git_repo.new_file_repository(CONFIG.src_workspace)
        changed_src_files = src_file_repo.all_files if bug_fix else src_file_repo.changed_files
        task_file_repo = CONFIG.git_repo.new_file_repository(TASK_FILE_REPO)
        changed_task_files = task_file_repo.changed_files
        design_file_repo = CONFIG.git_repo.new_file_repository(SYSTEM_DESIGN_FILE_REPO)

        changed_files = Documents()
        # Recode caused by upstream changes.
        for filename in changed_task_files:
            design_doc = await design_file_repo.get(filename)
            task_doc = await task_file_repo.get(filename)
            task_list = self._parse_tasks(task_doc)
            for task_filename in task_list:
                old_code_doc = await src_file_repo.get(task_filename)
                if not old_code_doc:
                    old_code_doc = Document(root_path=str(src_file_repo.root_path), filename=task_filename, content="")
                context = CodingContext(
                    filename=task_filename, design_doc=design_doc, task_doc=task_doc, code_doc=old_code_doc
                )
                coding_doc = Document(
                    root_path=str(src_file_repo.root_path), filename=task_filename, content=context.json()
                )
                if task_filename in changed_files.docs:
                    logger.warning(
                        f"Log to expose potential conflicts: {coding_doc.json()} & "
                        f"{changed_files.docs[task_filename].json()}"
                    )
                changed_files.docs[task_filename] = coding_doc
        self.code_todos = [WriteCode(context=i, llm=self._llm) for i in changed_files.docs.values()]
        # Code directly modified by the user.
        dependency = await CONFIG.git_repo.get_dependency()
        for filename in changed_src_files:
            if filename in changed_files.docs:
                continue
            coding_doc = await self._new_coding_doc(
                filename=filename,
                src_file_repo=src_file_repo,
                task_file_repo=task_file_repo,
                design_file_repo=design_file_repo,
                dependency=dependency,
            )
            changed_files.docs[filename] = coding_doc
            self.code_todos.append(WriteCode(context=coding_doc, llm=self._llm))

        if self.code_todos:
            self._rc.todo = self.code_todos[0]

    async def _new_summarize_actions(self):
        src_file_repo = CONFIG.git_repo.new_file_repository(CONFIG.src_workspace)
        src_files = src_file_repo.all_files
        # Generate a SummarizeCode action for each pair of (system_design_doc, task_doc).
        summarizations = defaultdict(list)
        for filename in src_files:
            dependencies = await src_file_repo.get_dependency(filename=filename)
            ctx = CodeSummarizeContext.loads(filenames=dependencies)
            summarizations[ctx].append(filename)
        for ctx, filenames in summarizations.items():
            ctx.codes_filenames = filenames
            self.summarize_todos.append(SummarizeCode(context=ctx, llm=self._llm))
        if self.summarize_todos:
            self._rc.todo = self.summarize_todos[0]

    @property
    def todo(self) -> str:
        """AgentStore uses this attribute to display to the user what actions the current role should take."""
        return self.todo_desc<|MERGE_RESOLUTION|>--- conflicted
+++ resolved
@@ -81,8 +81,6 @@
     summarize_todos: list = []
     next_todo_action: str = ""
 
-    todo_desc: str = any_to_name(WriteCode)
-
     def __init__(self, **kwargs) -> None:
         super().__init__(**kwargs)
 
@@ -90,10 +88,7 @@
         self._watch([WriteTasks, SummarizeCode, WriteCode, WriteCodeReview, FixBug])
         self.code_todos = []
         self.summarize_todos = []
-<<<<<<< HEAD
-=======
         self.next_todo_action = any_to_name(WriteCode)
->>>>>>> a1f39d12
 
     @staticmethod
     def _parse_tasks(task_msg: Document) -> list[str]:
@@ -137,17 +132,10 @@
         if self._rc.todo is None:
             return None
         if isinstance(self._rc.todo, WriteCode):
-<<<<<<< HEAD
-            self.todo_desc = any_to_name(SummarizeCode)
-            return await self._act_write_code()
-        if isinstance(self._rc.todo, SummarizeCode):
-            self.todo_desc = any_to_name(WriteCode)
-=======
             self.next_todo_action = any_to_name(SummarizeCode)
             return await self._act_write_code()
         if isinstance(self._rc.todo, SummarizeCode):
             self.next_todo_action = any_to_name(WriteCode)
->>>>>>> a1f39d12
             return await self._act_summarize()
         return None
 
@@ -323,4 +311,4 @@
     @property
     def todo(self) -> str:
         """AgentStore uses this attribute to display to the user what actions the current role should take."""
-        return self.todo_desc+        return self.next_todo_action