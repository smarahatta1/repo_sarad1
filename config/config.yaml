# DO NOT MODIFY THIS FILE, create a new key.yaml, define OPENAI_API_KEY.
# The configuration of key.yaml has a higher priority and will not enter git

#### if OpenAI
## The official OPENAI_API_BASE is https://api.openai.com/v1
## If the official OPENAI_API_BASE is not available, we recommend using the [openai-forward](https://github.com/beidongjiedeguang/openai-forward).
## Or, you can configure OPENAI_PROXY to access official OPENAI_API_BASE.
OPENAI_API_BASE: "https://api.openai.com/v1"
#OPENAI_PROXY: "http://127.0.0.1:8118"
#OPENAI_API_KEY: "YOUR_API_KEY"  # set the value to sk-xxx if you host the openai interface for open llm model
OPENAI_API_MODEL: "gpt-4-1106-preview"
MAX_TOKENS: 4096
RPM: 10
<<<<<<< HEAD
LLM_TYPE: OpenAI
=======
#LLM_TYPE: OpenAI  # Except for these three major models – OpenAI, MetaGPT LLM, and Azure – other large models can be distinguished based on the validity of the key.
>>>>>>> aa5c6f7a

#### if Spark
#SPARK_APPID : "YOUR_APPID"
#SPARK_API_SECRET : "YOUR_APISecret"
#SPARK_API_KEY : "YOUR_APIKey"
#DOMAIN : "generalv2"
#SPARK_URL : "ws://spark-api.xf-yun.com/v2.1/chat"

#### if Anthropic
#Anthropic_API_KEY: "YOUR_API_KEY"

#### if AZURE, check https://github.com/openai/openai-cookbook/blob/main/examples/azure/chat.ipynb
#### You can use ENGINE or DEPLOYMENT mode
#OPENAI_API_TYPE: "azure"
#OPENAI_API_BASE: "YOUR_AZURE_ENDPOINT"
#OPENAI_API_KEY: "YOUR_AZURE_API_KEY"
#OPENAI_API_VERSION: "YOUR_AZURE_API_VERSION"
#DEPLOYMENT_NAME: "YOUR_DEPLOYMENT_NAME"
#DEPLOYMENT_ID: "YOUR_DEPLOYMENT_ID"

#### if zhipuai from `https://open.bigmodel.cn`. You can set here or export API_KEY="YOUR_API_KEY"
# ZHIPUAI_API_KEY: "YOUR_API_KEY"

#### if use self-host open llm model with openai-compatible interface
#OPEN_LLM_API_BASE: "http://127.0.0.1:8000/v1"
#OPEN_LLM_API_MODEL: "llama2-13b"
#
##### if use Fireworks api
#FIREWORKS_API_KEY: "YOUR_API_KEY"
#FIREWORKS_API_BASE: "https://api.fireworks.ai/inference/v1"
#FIREWORKS_API_MODEL: "YOUR_LLM_MODEL"  # example, accounts/fireworks/models/llama-v2-13b-chat

#### for Search

## Supported values: serpapi/google/serper/ddg
#SEARCH_ENGINE: serpapi

## Visit https://serpapi.com/ to get key.
#SERPAPI_API_KEY: "YOUR_API_KEY"

## Visit https://console.cloud.google.com/apis/credentials to get key.
#GOOGLE_API_KEY: "YOUR_API_KEY"
## Visit https://programmablesearchengine.google.com/controlpanel/create to get id.
#GOOGLE_CSE_ID: "YOUR_CSE_ID"

## Visit https://serper.dev/ to get key.
#SERPER_API_KEY: "YOUR_API_KEY"

#### for web access

## Supported values: playwright/selenium
#WEB_BROWSER_ENGINE: playwright

## Supported values: chromium/firefox/webkit, visit https://playwright.dev/python/docs/api/class-browsertype
##PLAYWRIGHT_BROWSER_TYPE: chromium

## Supported values: chrome/firefox/edge/ie, visit https://www.selenium.dev/documentation/webdriver/browsers/
# SELENIUM_BROWSER_TYPE: chrome

#### for TTS

#AZURE_TTS_SUBSCRIPTION_KEY: "YOUR_API_KEY"
#AZURE_TTS_REGION: "eastus"

#### for Stable Diffusion
## Use SD service, based on https://github.com/AUTOMATIC1111/stable-diffusion-webui
#SD_URL: "YOUR_SD_URL"
#SD_T2I_API: "/sdapi/v1/txt2img"

#### for Execution
#LONG_TERM_MEMORY: false

#### for Mermaid CLI
## If you installed mmdc (Mermaid CLI) only for metagpt then enable the following configuration.
#PUPPETEER_CONFIG: "./config/puppeteer-config.json"
#MMDC: "./node_modules/.bin/mmdc"


### for calc_usage
# CALC_USAGE: false

### for Research
# MODEL_FOR_RESEARCHER_SUMMARY: gpt-3.5-turbo
# MODEL_FOR_RESEARCHER_REPORT: gpt-3.5-turbo-16k

### choose the engine for mermaid conversion, 
# default is nodejs, you can change it to playwright,pyppeteer or ink
# MERMAID_ENGINE: nodejs

### browser path for pyppeteer engine, support Chrome, Chromium,MS Edge
#PYPPETEER_EXECUTABLE_PATH: "/usr/bin/google-chrome-stable"

### for repair non-openai LLM's output when parse json-text if PROMPT_FORMAT=json
### due to non-openai LLM's output will not always follow the instruction, so here activate a post-process
### repair operation on the content extracted from LLM's raw output. Warning, it improves the result but not fix all cases.
# REPAIR_LLM_OUTPUT: false

# PROMPT_FORMAT: json #json or markdown

### Agent configurations
# RAISE_NOT_CONFIG_ERROR: true  # "true" if the LLM key is not configured, throw a NotConfiguredException, else "false".
# WORKSPACE_PATH_WITH_UID: false  # "true" if using `{workspace}/{uid}` as the workspace path; "false" use `{workspace}`.

### Meta Models
#METAGPT_TEXT_TO_IMAGE_MODEL: MODEL_URL

### S3 config
#S3_ACCESS_KEY: "YOUR_S3_ACCESS_KEY"
#S3_SECRET_KEY: "YOUR_S3_SECRET_KEY"
#S3_ENDPOINT_URL: "YOUR_S3_ENDPOINT_URL"
#S3_SECURE: true # true/false
#S3_BUCKET: "YOUR_S3_BUCKET"

### Redis config
#REDIS_HOST: "YOUR_REDIS_HOST"
#REDIS_PORT: "YOUR_REDIS_PORT"
#REDIS_PASSWORD: "YOUR_REDIS_PASSWORD"
#REDIS_DB: "YOUR_REDIS_DB_INDEX, str, 0-based"
<|MERGE_RESOLUTION|>--- conflicted
+++ resolved
@@ -11,11 +11,7 @@
 OPENAI_API_MODEL: "gpt-4-1106-preview"
 MAX_TOKENS: 4096
 RPM: 10
-<<<<<<< HEAD
-LLM_TYPE: OpenAI
-=======
 #LLM_TYPE: OpenAI  # Except for these three major models – OpenAI, MetaGPT LLM, and Azure – other large models can be distinguished based on the validity of the key.
->>>>>>> aa5c6f7a
 
 #### if Spark
 #SPARK_APPID : "YOUR_APPID"
