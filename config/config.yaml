--- conflicted
+++ resolved
@@ -10,19 +10,13 @@
 ## Or, you can configure OPENAI_PROXY to access official OPENAI_API_BASE.
 OPENAI_API_BASE: "https://api.openai.com/v1"
 #OPENAI_PROXY: "http://127.0.0.1:8118"
-<<<<<<< HEAD
-#OPENAI_API_KEY: "YOUR_API_KEY"
-OPENAI_API_MODEL: "gpt-4"
+#OPENAI_API_KEY: "YOUR_API_KEY"  # set the value to sk-xxx if you host the openai interface for open llm model
+OPENAI_API_MODEL: "gpt-4-1106-preview"
 ## If you want to automate the setup for RPM and MAX_TOKENS, please log in through your own browser at https://platform.openai.com/account/limits, enable developer mode, and find 'rate_limits' in the network section. 
 ## If it's not found, refresh the recording using Ctrl+R. After locating 'rate_limits', find 'Authorization: sess-xxx' in the request header, where 'sess-xxx' is the session key.
 ## If you wish to manually set RPM, please set RPM and either do not set OPENAI_SESSION_KEY or set it to "".
 # OPENAI_SESSION_KEY: ""
-MAX_TOKENS: 1500
-=======
-#OPENAI_API_KEY: "YOUR_API_KEY"  # set the value to sk-xxx if you host the openai interface for open llm model
-OPENAI_API_MODEL: "gpt-4-1106-preview"
 MAX_TOKENS: 4096
->>>>>>> 4db99b82
 RPM: 10
 
 #### if Spark
