import re

from metagpt.roles import Role
from metagpt.schema import Message
from metagpt.logs import logger
from examples.werewolf_game.actions import ACTIONS, InstructSpeak, Speak, Reflect, NighttimeWhispers
from examples.werewolf_game.actions.experience_operation import AddNewExperiences, RetrieveExperiences
from examples.werewolf_game.schema import RoleExperience

class BasePlayer(Role):
    def __init__(
<<<<<<< HEAD
            self,
            name: str = "PlayerXYZ",
            profile: str = "BasePlayer",
            special_action_names: list[str] = [],
            **kwargs,
=======
        self,
        name: str = "PlayerXYZ",
        profile: str = "BasePlayer",
        special_action_names: list[str] = [],
        use_reflection: bool = True,
        use_experience: bool = False,
        use_memory_selection: bool = False,
        **kwargs,
>>>>>>> fdbadbc0
    ):
        super().__init__(name, profile, **kwargs)
        # 通过 set_status() 更新状态。
        self.status = 0  # 0代表活着，1代表死亡

        # 技能和监听配置
        self._watch([InstructSpeak])  # 监听Moderator的指令以做行动
        special_actions = [ACTIONS[action_name] for action_name in special_action_names]
        capable_actions = [Speak] + special_actions
        self._init_actions(capable_actions)  # 给角色赋予行动技能
        self.special_actions = special_actions

        self.use_reflection = use_reflection
        if not self.use_reflection and use_experience:
            logger.warning("You must enable use_reflection before using experience")
            self.use_experience = False
        else:
            self.use_experience = use_experience
        self.use_memory_selection = use_memory_selection

        self.experiences = []

    async def _observe(self) -> int:
        if self.status == 1:
            # 死者不再参与游戏
            return 0

        await super()._observe()
        # 只有发给全体的（""）或发给自己的（self.profile）消息需要走下面的_react流程，
        # 其他的收听到即可，不用做动作
        self._rc.news = [msg for msg in self._rc.news if msg.send_to in ["", self.profile]]
        return len(self._rc.news)

    async def _think(self):
        news = self._rc.news[0]
        assert news.cause_by == InstructSpeak  # 消息为来自Moderator的指令时，才去做动作
        if not news.restricted_to:
            # 消息接收范围为全体角色的，做公开发言（发表投票观点也算发言）
            self._rc.todo = Speak()
        elif self.profile in news.restricted_to.split(","):
            # FIXME: hard code to split, restricted为"Moderator"或"Moderator,角色profile"
            # Moderator加密发给自己的，意味着要执行角色的特殊动作
            self._rc.todo = self.special_actions[0]()

    async def _act(self):

        # todo为_think时确定的，有两种情况，Speak或Protect
        todo = self._rc.todo
        logger.info(f"{self._setting}: ready to {str(todo)}")

        # 可以用这个函数获取该角色的全部记忆和最新的instruction
        memories = self.get_all_memories(mode="heuristic")
        latest_instruction = self.get_latest_instruction()
        # print("*" * 10, f"{self._setting}'s current memories: {memories}", "*" * 10)

        reflection = await Reflect().run(
            profile=self.profile, name=self.name, context=memories, latest_instruction=latest_instruction
        ) if self.use_reflection else ""

        experiences = RetrieveExperiences().run(query=reflection, profile=self.profile) \
            if self.use_experience else ""

        # 根据自己定义的角色Action，对应地去run，run的入参可能不同
        if isinstance(todo, Speak):
            rsp = await todo.run(
                profile=self.profile, name=self.name, context=memories,
                latest_instruction=latest_instruction, reflection=reflection, experiences=experiences)
            restricted_to = ""

        elif isinstance(todo, NighttimeWhispers):
<<<<<<< HEAD
            rsp = await todo.run(profile=self.profile, name=self.name, context=memories, reflection=reflection)
            restricted_to = f"Moderator,{self.profile}"  # 给Moderator发送使用特殊技能的加密消息
=======
            rsp = await todo.run(profile=self.profile, name=self.name, context=memories, 
                reflection=reflection, experiences=experiences)
            restricted_to = f"Moderator,{self.profile}" # 给Moderator发送使用特殊技能的加密消息
>>>>>>> fdbadbc0

        msg = Message(
            content=rsp, role=self.profile, sent_from=self.name,
            cause_by=type(todo), send_to="",
            restricted_to=restricted_to
        )

        self.experiences.append(
            RoleExperience(name=self.name, profile=self.profile, reflection=reflection,
                instruction=latest_instruction, response=rsp)
        )

        logger.info(f"{self._setting}: {rsp}")

        return msg

    def get_all_memories(self, mode="full") -> str:
        if mode == "full":
            memories = self.get_memories_full()
            return memories
        elif mode == "heuristic":
            memories = self.get_memories_heuristic()
            return memories

    def get_memories_full(self) -> str:
        memories = self._rc.memory.get()
        time_stamp_pattern = r'[0-9]+ \| '
        # NOTE: 除Moderator外，其他角色使用memory，只能用m.sent_from（玩家名）不能用m.role（玩家角色），因为他们不知道说话者的身份
        memories = [f"{m.sent_from}: {re.sub(time_stamp_pattern, '', m.content)}" for m in memories]  # regex去掉时间戳
        memories = "\n".join(memories)
        return memories

    def get_memories_heuristic(self, m=20, n=10) -> str:
        all_memories = self._rc.memory.get()

        recent_m_memories = all_memories[-m:]   # 取最近m条记忆

        # 将所有记忆按照重要性打分
        scored_memories = [(message, self.score_message(message.content)) for message in all_memories]

        # 提取分数最高的n条记忆，如果分数相同，则较新时间的记忆排在前面
        # sorted_memories = sorted(scored_memories, key=lambda x: x[1], reverse=True)
        sorted_memories = sorted(scored_memories, key=lambda x: (x[1], scored_memories.index(x)),
                                 reverse=True)

        # FIXME 如果informative记忆与recent记忆有重合，则在informative中去掉重合的recent记忆？
        top_n_informative_memories = [memory[0] for memory in sorted_memories[:n]]
        # top_n_informative_memories = [memory[0] for memory in sorted_memories[:n] if memory[0] not in recent_m_memories]

        time_stamp_pattern = r'[0-9]+ \| '

        recent_memories = [f"{m.sent_from}: {re.sub(time_stamp_pattern, '', m.content)}" for m in
                           recent_m_memories]
        informative_memories = [f"{m.sent_from}: {re.sub(time_stamp_pattern, '', m.content)}" for m in
                                top_n_informative_memories]

        memories = "Recent Messages:\n" + "\n".join(recent_memories) + "\n\nInformative Messages:\n" + "\n".join(
            informative_memories)

        return memories

    def score_message(self, message: str) -> int:
        # Score 5: Information related to the player's character
        pattern_5 = rf"({self.name}|{self.profile})"
        if re.search(pattern_5, message, re.IGNORECASE):
            return 5

        # Score 4: Keywords related to elimination or death
        pattern_4 = r"(die(d|s)?|banish(ed)?|vote(d|s)? out|eliminat(e|ed|ion)?|kill(ed)?|hunt(ed)?)"
        if re.search(pattern_4, message, re.IGNORECASE):
            return 4

        # Score 3: Keywords related to speculation or guessing
        pattern_3 = r"(discover(ed)?|speculat(e|ed|ion)?|guess(ed)?|conjectur(e|ed)?|doubt(ed)?|verif(y|ied|ication)?)"
        if re.search(pattern_3, message, re.IGNORECASE):
            return 3

        # Score 2: Keywords related to specific actions
        pattern_2 = r"(protect(ed|s)?|save(d|s)?|verif(y|ied)|drug(s)?|antidote|poison(ed|s)?)"

        if re.search(pattern_2, message, re.IGNORECASE):
            return 2

        # Score 1: Other messages
        else:
            return 1

    def get_latest_instruction(self) -> str:
        return self._rc.important_memory[-1].content  # 角色监听着Moderator的InstructSpeak，是其重要记忆，直接获取即可

    def set_status(self, new_status):
        self.status = new_status
    
    def record_experiences(self, round_id: str, outcome: str, game_setup: str):
        experiences = [exp for exp in self.experiences if exp.reflection]
        for exp in experiences:
            exp.round_id = round_id
            exp.outcome = outcome
            exp.game_setup = game_setup
        AddNewExperiences().run(experiences)<|MERGE_RESOLUTION|>--- conflicted
+++ resolved
@@ -9,13 +9,6 @@
 
 class BasePlayer(Role):
     def __init__(
-<<<<<<< HEAD
-            self,
-            name: str = "PlayerXYZ",
-            profile: str = "BasePlayer",
-            special_action_names: list[str] = [],
-            **kwargs,
-=======
         self,
         name: str = "PlayerXYZ",
         profile: str = "BasePlayer",
@@ -24,17 +17,16 @@
         use_experience: bool = False,
         use_memory_selection: bool = False,
         **kwargs,
->>>>>>> fdbadbc0
     ):
         super().__init__(name, profile, **kwargs)
         # 通过 set_status() 更新状态。
-        self.status = 0  # 0代表活着，1代表死亡
+        self.status = 0 # 0代表活着，1代表死亡
 
         # 技能和监听配置
-        self._watch([InstructSpeak])  # 监听Moderator的指令以做行动
+        self._watch([InstructSpeak]) # 监听Moderator的指令以做行动
         special_actions = [ACTIONS[action_name] for action_name in special_action_names]
         capable_actions = [Speak] + special_actions
-        self._init_actions(capable_actions)  # 给角色赋予行动技能
+        self._init_actions(capable_actions) # 给角色赋予行动技能
         self.special_actions = special_actions
 
         self.use_reflection = use_reflection
@@ -60,7 +52,7 @@
 
     async def _think(self):
         news = self._rc.news[0]
-        assert news.cause_by == InstructSpeak  # 消息为来自Moderator的指令时，才去做动作
+        assert news.cause_by == InstructSpeak # 消息为来自Moderator的指令时，才去做动作
         if not news.restricted_to:
             # 消息接收范围为全体角色的，做公开发言（发表投票观点也算发言）
             self._rc.todo = Speak()
@@ -70,13 +62,13 @@
             self._rc.todo = self.special_actions[0]()
 
     async def _act(self):
-
+                
         # todo为_think时确定的，有两种情况，Speak或Protect
         todo = self._rc.todo
         logger.info(f"{self._setting}: ready to {str(todo)}")
 
         # 可以用这个函数获取该角色的全部记忆和最新的instruction
-        memories = self.get_all_memories(mode="heuristic")
+        memories = self.get_all_memories()
         latest_instruction = self.get_latest_instruction()
         # print("*" * 10, f"{self._setting}'s current memories: {memories}", "*" * 10)
 
@@ -95,14 +87,9 @@
             restricted_to = ""
 
         elif isinstance(todo, NighttimeWhispers):
-<<<<<<< HEAD
-            rsp = await todo.run(profile=self.profile, name=self.name, context=memories, reflection=reflection)
-            restricted_to = f"Moderator,{self.profile}"  # 给Moderator发送使用特殊技能的加密消息
-=======
-            rsp = await todo.run(profile=self.profile, name=self.name, context=memories, 
+            rsp = await todo.run(profile=self.profile, name=self.name, context=memories,
                 reflection=reflection, experiences=experiences)
             restricted_to = f"Moderator,{self.profile}" # 给Moderator发送使用特殊技能的加密消息
->>>>>>> fdbadbc0
 
         msg = Message(
             content=rsp, role=self.profile, sent_from=self.name,
@@ -191,11 +178,11 @@
             return 1
 
     def get_latest_instruction(self) -> str:
-        return self._rc.important_memory[-1].content  # 角色监听着Moderator的InstructSpeak，是其重要记忆，直接获取即可
+        return self._rc.important_memory[-1].content # 角色监听着Moderator的InstructSpeak，是其重要记忆，直接获取即可
 
     def set_status(self, new_status):
         self.status = new_status
-    
+
     def record_experiences(self, round_id: str, outcome: str, game_setup: str):
         experiences = [exp for exp in self.experiences if exp.reflection]
         for exp in experiences:
